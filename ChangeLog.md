
# DGtal 0.9.1

## New Features / Critical Changes

- *Configuration/General*
 - DGtal requires now to have a C++11 enabled compiler (gcc>4.6, clang
   >2.9, VS14, ...). This allows us to use new C++11 features in
   DGtal core and to have more generic and reliable code. (David
   Coeurjolly, [#1080](https://github.com/DGtal-team/DGtal/pull/1080))
   
 - DGtal core now compiles on Microsoft Windows, Visual Studio (only
   VS14 or above). Many issues have been fixed for compatibility with
   'cl' compiler. (David Coeurjolly, Jérémy Levallois,
   [#1074](https://github.com/DGtal-team/DGtal/pull/1074))

- *Base Package*
 - Traits class for containers in order to probe their category at
   compile time.  (Jacques-Olivier Lachaud,
   [#1079](https://github.com/DGtal-team/DGtal/pull/1079))

- Generic set operations for arbitrary containers. You may use
   overloaded operators like &, |, -, ^ on arbitrary containers (list,
   vector, unordered_set, map, etc).  (Jacques-Olivier Lachaud,
   [#1079](https://github.com/DGtal-team/DGtal/pull/1079))

- *Geometry Package*
<<<<<<< HEAD
 - Hull2DHelpers: implementation of the rotating caliper algorithm to
   compute the width (vertical/horizontal or Euclidean) of a convex
   hull.  (Bertrand Kerautret,
   [#1052](https://github.com/DGtal-team/DGtal/pull/1052))

 - MelkmanConvexHull: new reverse method to allow point insertions and
   convex hull computation on both side of a point sequence.
   (Bertrand Kerautret,
   [#1073](https://github.com/DGtal-team/DGtal/pull/1073))

 - LogScaleProfile: new class to represent a (multi)scale profile
   e.g. a sequence of statistics on digital lengths parameterized by a
   grid resolution.  (Backport of the ScaleProfile class of
=======
 - Hull2DHelpers: implementation of the rotating caliper algorithm to compute
   the width (vertical/horizontal or Euclidean) of a convex hull.
   (Bertrand Kerautret, [#1052](https://github.com/DGtal-team/DGtal/pull/1052))
 - MelkmanConvexHull: new reverse method to allow point insertions and convex
   hull computation on both side of a point sequence.
   (Bertrand Kerautret, [#1073](https://github.com/DGtal-team/DGtal/pull/1073))
 - LogScaleProfile: new class to represent a (multi)scale profile e.g. a sequence
   of statistics on digital lengths parameterized by a grid resolution.
   (Backport of the ScaleProfile class of
>>>>>>> f2b39b6d
   [ImaGene](https://gforge.liris.cnrs.fr/projects/imagene) ).
   (Bertrand Kerautret, Jacques-Olivier Lachaud
   [#1075](https://github.com/DGtal-team/DGtal/pull/1075))
 - IteratorCompletion provides iterators and ranges access from a basic set of methods.
   (Roland Denis, [#1029](https://github.com/DGtal-team/DGtal/pull/1029))

<<<<<<< HEAD
=======
- *Image Package*
 - ArrayImageAdapter adds a read-write image adapter from any random-access iterator,
   e.g. from a C-array.
   (Roland Denis, [#1029](https://github.com/DGtal-team/DGtal/pull/1029))

>>>>>>> f2b39b6d
- *Math Package*
 - MultiStatistics: new class to compute different statistics (like
   mean variance, median) on multiple variables.  (Backport of the
   Statistics class of
   [ImaGene](https://gforge.liris.cnrs.fr/projects/imagene) ).
   (Bertrand Kerautret, Jacques-Olivier Lachaud
   [#1076](https://github.com/DGtal-team/DGtal/pull/1076))

- *Topology Package*
 - New class CubicalComplex and functions associated to
   it. Arbitrary cubical complexes can be represented, displayed and
   multiple operations are defined onto them: incidence, closing,
   opening, closure, star, link, interior, boundary, set operations
   and relations, as a collapse operation.
   (Jacques-Olivier Lachaud, [#1079](https://github.com/DGtal-team/DGtal/pull/1079))


## Changes
- *DEC Package*
 - DiscreteExteriorCalculus holds both primal and dual sizes of each cell.
   Subsequent changes have been made to insertSCell.
   (Pierre Gueth [#1082](https://github.com/DGtal-team/DGtal/pull/1082))
 - Convenient static members for KForm :
   KForm::ones(), KForm::zeros() and KForm::dirac(KSpace::Cell).
   (Pierre Gueth [#1082](https://github.com/DGtal-team/DGtal/pull/1082))
- *Base Package*
 - Enabling circulators in SimpleRandomAccessRangeFromPoint.
   (Roland Denis, [#1060](https://github.com/DGtal-team/DGtal/pull/1060))

- *Base*
 - Deprecated OldAlias, OldClone, OldConstAlias have been removed. (David
   Coeurjolly, [#1074](https://github.com/DGtal-team/DGtal/pull/1074))

- *IO*

 - By default, closing a Viewer3D does not save automatically the viewer
   state anymore (in a .qglviewer.xml file). The automatic save can be
   activated by a flag (myAutoSaveState). (Bertrand Kerautret
    [#1088](https://github.com/DGtal-team/DGtal/pull/1088))

 - In the Viewer3D, the light source position is now saved in the
    QGLViewer state file (.qglviewer.xml). (Bertrand Kerautret
    [#1087](https://github.com/DGtal-team/DGtal/pull/1087))

 - Minor improvements of default settings in Viewer3D. (David
   Coeurjolly, [#1066](https://github.com/DGtal-team/DGtal/pull/1066))

 - change the chronological order to diplay primitives (in the draw
   function) in order to see the cube primitive through the
   transparency of the ball primitives. (Bertrand Kerautret,
   [#1081](https://github.com/DGtal-team/DGtal/pull/1081))

 - New possibility to move the light source direction using the mouse move
   in Viewer3D (with the key SHIFT+CTRL (SHIFT+CMD on mac)). The light source
   direction is now defined according the main coordinate system (no more from
   the camera center).
   (Bertrand Kerautret [#1070](https://github.com/DGtal-team/DGtal/pull/1070))

 - Adding raw I/O capabilities for non integral types and signed integers.
   (Roland Denis [#1084](https://github.com/DGtal-team/DGtal/pull/1084))

- *Shapes Package*
 - New methods to remove faces from a Mesh  or to obtain the barycenter of a
   face.
   (Bertrand Kerautret [#1091](https://github.com/DGtal-team/DGtal/pull/1091))

## Bug Fixes

- *Configuration/General*
 - catch unit test framework upgraded to the develop version. (David
 Coeurjolly, [#1055](https://github.com/DGtal-team/DGtal/pull/1055))
 - Fixing boost include path issue when building tools using DGtal and
   its cmake DGtalConfig.cmake. (David Coeurjolly,
   [#1059](https://github.com/DGtal-team/DGtal/pull/1059))
 - Fixing parenthese warnings in Catch. Waiting for an official fix.
   (Roland Denis, [#1069](https://github.com/DGtal-team/DGtal/pull/1069))
 - Fix constness in selfDisplay and operator<<.
   (Pierre Gueth [#1082](https://github.com/DGtal-team/DGtal/pull/1082))

- *Base Package*
 - Fix wrong initialization of reverse iterators in SimpleRandomAccess(Const)RangeFromPoint.
   (Roland Denis, [#1060](https://github.com/DGtal-team/DGtal/pull/1060))

- *Geometry Package*
 - Fix pseudo-random number generator in KanungoNoise (David
   Coeurjolly,
   [#1078](https://github.com/DGtal-team/DGtal/pull/1078))

- *IO Package*
 - Fix viewer tests including qt4 headers even with configuring WITH_QT5=ON.
   (Pablo Hernandez-Cerdan, [#1100](https://github.com/DGtal-team/DGtal/pull/1100))

# DGtal 0.9

## New Features / Critical Changes
- *Geometry Package*

- New segment computer allowing the recognition of thick digital segments,
  adapted to noisy contours (from a given thickness parameter). The current
  implementation (mainly a backport from imagene) is a model of
  CForwardSegmentComputer with a ParallelStrip primitive. This primitive is
  similar to the blurred segment of [Debled-Rennesson etal 2005] with isothetic
  thickness. It is also an implementation of the alpha-thick segment of Alexandre
  Faure and Fabien Feschet.
  (Bertrand Kerautret,  [#963](https://github.com/DGtal-team/DGtal/pull/963))


- *Configuration/General*
 - Continuous integration enabled on both linux and macosx
   systems. Furthermore, the nightly build documentation is
   automatically deployed.  (David Coeurjolly,
   [#955](https://github.com/DGtal-team/DGtal/pull/955))
 - New unit test framework based on
   [catch](https://github.com/philsquared/Catch). Catch allows to
   design quick and efficient unit tests with nice trace
   outputs. (David Coeurjolly,
   [#1019](https://github.com/DGtal-team/DGtal/pull/1019))
 - Documentation added for Catch. (David Coeurjolly,
   [#1042](https://github.com/DGtal-team/DGtal/pull/1042))


- *Kernel*
 - New template class DigitalSetlByAssociativeContainer allows to
   define digital sets from any associative container of the STL. For
   instance, using std::unordered_set (c++11) or boost::unordered_set (hash
   function based containers), speed-up up to 40% can be measured when
   processing digital sets. (David Coeurjolly,
   [#1023](https://github.com/DGtal-team/DGtal/pull/1023)
 - By default, Z2i::DigitalSet, Z3i::DigitalSet and digital set from
   DigitalSetSelector use the new hash function based
   container. (David Coeurjolly,
   [#1023](https://github.com/DGtal-team/DGtal/pull/1023)
 - Specializations of std::hash (c++11) and boost::hash to define a hash
   functions on DGtal points. (David Coeurjolly,
   [#1023](https://github.com/DGtal-team/DGtal/pull/1023)

## Changes

- *DEC Package*
 - Coherent signed cells support allows lower dimension manifold embedding.
   (Pierre Gueth [#977](https://github.com/DGtal-team/DGtal/pull/977))
 - OppositeDuality struct allows generic hodge and laplace definition.
   (Pierre Gueth [#977](https://github.com/DGtal-team/DGtal/pull/977))
 - Easy k-form and vector field transversal using .length() and .getSCell().
   (Pierre Gueth [#977](https://github.com/DGtal-team/DGtal/pull/977))
 - Unified operators interface :
   .hodge<order, duality>() replace primalHodge<order>() and dualHodge<order>(),
   .laplace<duality>() replace primalLaplace() and dualLaplace().
   (Pierre Gueth [#977](https://github.com/DGtal-team/DGtal/pull/977))
 - New antiderivative<order, duality>() operator.
   (Pierre Gueth [#977](https://github.com/DGtal-team/DGtal/pull/977))
 - New flatDirectional<duality, direction>() and sharpDirectional<duality,
   direction>() operators defined as flat(vector_field_along_direction) and
   sharp(1-form).extractZeroForm(direction). (Pierre Gueth
   [#977](https://github.com/DGtal-team/DGtal/pull/977))
 - DiscreteExteriorCalculus<dim_embedded, dim_ambient, Backend>
   takes 2 dimension template parameters for embedding
   manifold in ambient euclidean space.
   (Pierre Gueth [#977](https://github.com/DGtal-team/DGtal/pull/977))
 - Basic openmp support for derivative computation.
   (Pierre Gueth [#977](https://github.com/DGtal-team/DGtal/pull/977))
 - New propagation example and extended embedding tests.
   (Pierre Gueth [#977](https://github.com/DGtal-team/DGtal/pull/977))
 - Improved operator generation using new CSparseMatrix concepts.
   (Pierre Gueth [#1007](https://github.com/DGtal-team/DGtal/pull/1007))
 - DEC constructors are replaced by static factory functions:
   DiscreteExteriorCalculusFactory::createFromDigitalSet and
   DiscreteExteriorCalculusFactory::createFromNSCells.
   (Pierre Gueth [#1008](https://github.com/DGtal-team/DGtal/pull/1008))
 - Mutable iterator on DiscreteExteriorCalculus.
   (Pierre Gueth [#1008](https://github.com/DGtal-team/DGtal/pull/1008))
 - Unary minus operators for k-forms, vector fields and linear operators.
   (Pierre Gueth [#1020](https://github.com/DGtal-team/DGtal/pull/1020))
 - Introduction of .updateIndexes() that needs to be called after any
   call to .insertSCell() or .eraseCell().
   (Pierre Gueth [#1020](https://github.com/DGtal-team/DGtal/pull/1020))
 - Transpose of linear operators.
   (Pierre Gueth [#1020](https://github.com/DGtal-team/DGtal/pull/1020))
 - Intensity operator on vector fields.
   (Pierre Gueth [#1020](https://github.com/DGtal-team/DGtal/pull/1020))
 - Reorder operators to remap indexes.
   (Pierre Gueth [#1020](https://github.com/DGtal-team/DGtal/pull/1020))

- *Geometry Package*
 - New EstimatorCache class to cache quantities estimated by a
   surfel local estimator. (David Coeurjolly,
   [#927](https://github.com/DGtal-team/DGtal/pull/927))
 - New digital surface local estimator that computes a sphere
  fitting. It requires to have the Patate library installed (and
  WITH_PATATE=true): http://patate.gforge.inria.fr/html/. See
  SphereFittingEstimator (David Coeurjolly,
  [#929](https://github.com/DGtal-team/DGtal/pull/929))
 - Algorithm to compute the union of two DSSs in logarithmic time
	(Isabelle Sivignon,
	[#949](https://github.com/DGtal-team/DGtal/pull/949))
 - InexactPredicateLpSeparableMetric class is now templated by an
   EuclideanRing type. (David Coeurjolly,
   [#1017](https://github.com/DGtal-team/DGtal/pull/1017))
 - Main example files of geometry/curves are introduced in the list of examples
   and briefly described.
   (Tristan Roussillon, [#1026](https://github.com/DGtal-team/DGtal/pull/1026))
 - New algorithms to compute the convex hull of planar point sets.
   (Tristan Roussillon, [#1028](https://github.com/DGtal-team/DGtal/pull/1028))
 - Lambda maximal segment tangent direction estimator 2D/3D: LambdaMST2D, LambdaMST3D.
   A fast tangent direction estimator which uses maximal digital straight segments. 
   (Kacper Pluta, [#1021](https://github.com/DGtal-team/DGtal/pull/1021))
 - Segmentation of 3D digital curves by a combination of the segmentations of its 2D 
   projections onto 2D base planes: XY, XZ, YZ. Notice that, only valid projections
   are used. By valid one understands that there are no two 3D points which are projected
   onto the same 2D point. A segment is computed as long as is extendable and at least 
   two projections are valid.
 : NaiveDSS3DComputer.
   (Kacper Pluta, [#1021](https://github.com/DGtal-team/DGtal/pull/1021))

- *Math Package*
 - Utilities added (OrderedLinearRegression) to perform sequential
   linear model estimation of scalar data. (David Coeurjolly, Jérémy
   Levallois [#935](https://github.com/DGtal-team/DGtal/pull/935),
   backport from imagene)
 - New linear algebra concepts: CDenseVector, CDenseMatrix, CSparseMatrix.
   (Pierre Gueth [#1007](https://github.com/DGtal-team/DGtal/pull/1007))

- *Image Package*
 - Adding copy between images of different types. (Roland Denis [#1001]
   (https://github.com/DGtal-team/DGtal/pull/1001))

- *IO Package*
 - Fix RawWriter and RawReader. Added templated generic RawReader::importRaw
   and RawWriter::exportRaw.
   (Pierre Gueth [#1010](https://github.com/DGtal-team/DGtal/pull/1010))
 - New 2D DEC board style with orientated cells.
   (Pierre Gueth [#977](https://github.com/DGtal-team/DGtal/pull/977))
 - Limited interaction added to QGLViewer Viewer3D class. The user
   may assign integer identifiers (OpenGL names) to surfels and
   callback functions, which are called when surfels are
   selected. (Jacques-Olivier Lachaud
   [#942](https://github.com/DGtal-team/DGtal/pull/942))
 - Balls can be exported to OBJ in Board3D and ball resolution can now
   be specified in Viewer3D and Board3D (David Coeurjolly,
   [#945](https://github.com/DGtal-team/DGtal/pull/945))
 - Viewer3d cleanings with better organisation through the
   separation of all code generating the GL lists. (Bertrand Kerautret)
  ([#945](https://github.com/DGtal-team/DGtal/pull/945))
 - Operators added to perform computations on Color objects (addition,
   substraction scaling...). Color is now CopyConstructible and
   Assignable (David Coeurjolly
   [#940](https://github.com/DGtal-team/DGtal/pull/940))
 - Improvement of memory footprint of DGtal::Color (David Coeurjolly,
   [#961](https://github.com/DGtal-team/DGtal/pull/961))
 - New colormap adapter to add ticks/iso-contours (regularly spaced or
   specified by the user) to a given colormap. (David Coeurjolly,
   [#987](https://github.com/DGtal-team/DGtal/pull/987))
 - New flag (-DWITH_QT5) enables QT5 support in libqglviewer. (Nicolas
   Aubry, [#983](https://github.com/DGtal-team/DGtal/pull/983))
 - Board2D now supports quadratic Bezier curve drawing. (Tristan Roussillon,
   [#1002](https://github.com/DGtal-team/DGtal/pull/1002))
 - MeshWriter class can now export OBJ file including colors.
   (Bertrand Kerautret, [#1016](https://github.com/DGtal-team/DGtal/pull/1016))
 - Viewer3D: Shift-L / L key binding added to save and restore camera settings.
   (Bertrand Kerautret, [#1024](https://github.com/DGtal-team/DGtal/pull/1024))
 - Viewer3D:  change the chronological order to diplay primitives (in the draw
   function) in order to see see textured image primitives through the
   transparency of other 3D primitives. (Bertrand Kerautret,
   [#1041](https://github.com/DGtal-team/DGtal/pull/1041))


- *Kernel Package*
- HyperRectDomain can now be empty (lowerBound == upperBound + diagonal(1)).
    Warning about the use of lexicographical order in comparison operators of
    PointVector. (Roland Denis,
    [#996](https://github.com/DGtal-team/DGtal/pull/996))
  - Adds generic linearization (point to index) and reverse process (index to
    point), specialized for HyperRectDomain. (Roland Denis,
    [#1039](https://github.com/DGtal-team/DGtal/pull/1039))
 - HyperRectDomain can now be empty (lowerBound == upperBound +
    diagonal(1)). Warning about the use of lexicographical order in
    comparison operators of PointVector. (Roland Denis,
    [#996](https://github.com/DGtal-team/DGtal/pull/

- *Shapes Package*
 - Adds a vertex Iterator in the Mesh class in addition to the
   ConstIterator and adds a new method to change the color of a
   specific face. (Bertrand Kerautret,
   [#937](https://github.com/DGtal-team/DGtal/pull/937))
 - New methods to generate basic 3D tubular meshes and height
   fields. New mesh module documentation added. (Bertrand Kerautret,
   [#969](https://github.com/DGtal-team/DGtal/pull/969))
 - Refactoring of CSG operations on Euclidean / Digital shapes to easily
   combine several operations.
   EuclideanShapesUnion, EuclideanShapesIntersection and
   EuclideanShapesMinus are now deprecated. Use EuclideanShapesCSG
   instead.
   DigitalShapesUnion, DigitalShapesIntersection and
   DigitalShapesMinus are now deprecated. Use DigitalShapesCSG
   instead. (Jérémy Levallois
   [#962](https://github.com/DGtal-team/DGtal/pull/962))
 - Add various methods in the Mesh class to get the bounding box, to
   change the mesh scale or to subdivide triangular faces. (Bertrand
   Kerautret, [#990](https://github.com/DGtal-team/DGtal/pull/990) and
   [#992](https://github.com/DGtal-team/DGtal/pull/992))
 - New copy constructor and copy operator on Mesh object (and
   documentation added about vertex ordering for obj format).
   (Bertrand Kerautret,
   [#976](https://github.com/DGtal-team/DGtal/pull/976))

- *Arithmetic Package*
 - Algorithm to compute the fraction of smallest denominator in
	between two irreducible fractions (Isabelle Sivignon
	[#949](https://github.com/DGtal-team/DGtal/pull/949))

## Bug Fixes

- *Configuration* 
  - Removing code coverage with coverall.io (David Coeurjolly,
  [1040](https://github.com/DGtal-team/DGtal/pull/1032)).
  - Forces Eigen 3.2.1 minimum (for a bug fix).  (Jacques-Olivier
    Lachaud, [1032](https://github.com/DGtal-team/DGtal/pull/1032)).
  - Fix issue #925, detection of Eigen3 (3.1 minimum) and also issue
    #924, DGtal configuration file when using Eigen3.  (Jacques-Olivier
    Lachaud, [#926](https://github.com/DGtal-team/DGtal/pull/926))
 - Backport of changes in google/benchmarck API for micro-benchmarking
   (David Coeurjolly, [#1014](https://github.com/DGtal-team/DGtal/pull/1014))
 - New travis configuration file to enable new travis Docker based
   container system (David Coeurjolly,
   [#1030](https://github.com/DGtal-team/DGtal/pull/1030))
 - Various fixes of compiler warnings due to unused paramters (David
   Coeurjolly, Roland Denis,
   [#1034](https://github.com/DGtal-team/DGtal/pull/1030))


- *Base Package*
 - Fix bug with LabelledMap copy constructor and copy iterator. (Roland
   Denis, [#973](https://github.com/DGtal-team/DGtal/pull/973))
 - Fix bug with Labels iterator when first index is set (Roland Denis,
 [#972](https://github.com/DGtal-team/DGtal/pull/972))
 - Iterator category fix for boost > 1.57 (David Coeurjolly,
 [#938](https://github.com/DGtal-team/DGtal/pull/938))
 - Cleanup of DGtal namespaces (David Coeurjolly,
 [#993](https://github.com/DGtal-team/DGtal/pull/993))


- *Geometry Package*
 - Fix bug occuring in the computation of the Faithful Polygon (class FP)
   in the closed case, ie. with circulators.
   (Tristan Roussillon, [#939](https://github.com/DGtal-team/DGtal/pull/939))
 - Fixing DSS based length estimator on open curves. (David
   Coeurjolly, [#941](https://github.com/DGtal-team/DGtal/pull/941))
 - Fix bug of method ArithmeticalDSL::getPoint with negative values
   of positions as input arguments.
   (Tristan Roussillon, [#944](https://github.com/DGtal-team/DGtal/pull/944))
 - Fix too restrictive asserts of methods
	ArithmeticalDSSConvexHull::smartCH and
	ArithmeticalDSSConvexHull::smartCHNextVertex to enable negative
	positions as input arguments. (Isabelle Sivignon,
	[#950](https://github.com/DGtal-team/DGtal/pull/950))
 - Fix Bezout Vector computation (Isabelle Sivignon,
 [#948](https://github.com/DGtal-team/DGtal/pull/948))
 - Fix issues with SphereFitting and TensorVoting local estimators on
   digital surfaces (Jérémy Levallois, David Coeurjolly
   [#970](https://github.com/DGtal-team/DGtal/pull/970))

- *IO Package*
 - Performance improvement of color managment in Display3D, Board3D
   and Viewer3D: no more "createNew...List" when setting a new
   color. (David Coeurjolly,
   [#958](https://github.com/DGtal-team/DGtal/pull/958))
 - Radius and resolution of balls have been fixed when used to
   represent a 3D point in grid mode (David Coeurjolly,
   [#978](https://github.com/DGtal-team/DGtal/pull/978))
 - Change in the mesh export in OFF format: now it tries by default to export
   colors (if stored). (Bertrand Kerautret,
   [#985](https://github.com/DGtal-team/DGtal/pull/985))
 - Bugfix in quad visualization in BoardD3D and Viewer3D (David
   Coeurjolly, [#980](https://github.com/DGtal-team/DGtal/pull/980))
 - Fix warnings message of std::abs in Display3D.    (Bertrand Kerautret,
   [#991](https://github.com/DGtal-team/DGtal/pull/991))
 - Fix memory leaks present in the Viewer3d.  (Bertrand Kerautret,
   [#995](https://github.com/DGtal-team/DGtal/pull/995))
 - Fix issues in OBJ color export when exporting voxels. (David
   Coeurjolly, [#1022](https://github.com/DGtal-team/DGtal/pull/1022))
 - Fix compilation issue on gentoo system related to MeshWriter
   (gcc version 4.9.2-r2). (Van Tho Nguyen,
   [#1035](https://github.com/DGtal-team/DGtal/pull/1035))
 - Fix deprecated usage of setMouseBindingDescription with QGLViewer >= 2.5.0.
   (Roland Denis, [#1036](https://github.com/DGtal-team/DGtal/pull/1036))

- *Kernel Package*
  - BasicDomainSubSampler can now handle non 0 origin point. This update also
    correct the search of point which are outside the source domain (it is now
    checked in testBasicPointFunctors). (Bertrand Kerautret,
    [989](https://github.com/DGtal-team/DGtal/pull/989)).

- *Topology  Package*
  - Fix loop bug in extractAllConnectedSCell of Surfaces from helpers.
    (Bertrand Kerautret, [994](https://github.com/DGtal-team/DGtal/pull/994)).

- *DEC  Package*
  - Fix missing include in testEigenSolver.
    (Jacques-Olivier Lachaud,
    [1032](https://github.com/DGtal-team/DGtal/pull/1032)).


# DGtal 0.8


## New Features / Critical Changes

- *General*
 - This Changelog has been ported to MarkDown (David Coeurjolly,
   [#846](https://github.com/DGtal-team/DGtal/pull/846))
 - The DGtal main website is now http://dgtal.org

 - Global refactoring of base functors (David Coeurjolly,
   [#861](https://github.com/DGtal-team/DGtal/pull/861))
    - BasicFunctor functors have been moved to functors:: namespace.
    - DefaultFunctor has been renamed functors::Identity.
    - xxxFunctor have been renamed to xxx.

 - Moving graph, topology, geometry/estimation concepts into
   namespace concepts::, also moving some functors into namespace
   functors:: (Jacques-Olivier Lachaud,
   [#912](https://github.com/DGtal-team/DGtal/pull/912)).

- *DEC Package*
 - DGtal 0.8 contains the first release of the Discrete Exterior
   Calculus Package. DEC provides an easy and efficient way to
   describe linear operator over various structure. Basic operators,
   such as Hodge duality operator or exterior derivative, can be
   combined to create classical vector analysis operator such as
   gradient, curl and divergence. (Pierre Gueth,
   [#877](https://github.com/DGtal-team/DGtal/pull/877))


- *Geometry Package*
 - Add digital nD Voronoi Covariance Measure support, as well as
  digital geometric estimators based on it. Add tests and examples of
  feature detection with VCM. (Jacques-Olivier Lachaud,
  [#803](https://github.com/DGtal-team/DGtal/pull/803))

 - Add Integral Invariant estimators so that they meet the concept of
  surface local estimator. Add geometric functors to define easily all
  the geometric estimators that can be built from the volume and
  coariance matrix. Previous estimators (IntegralInvariantMeanCurvatureEstimator
  and IntegralInvariantGaussianCurvatureEstimator) are removed. Please use
  the new ones instead. (Jeremy Levallois, Jacques-Olivier Lachaud,
  [#803](https://github.com/DGtal-team/DGtal/pull/803)
  [#856](https://github.com/DGtal-team/DGtal/pull/856)
  [#893](https://github.com/DGtal-team/DGtal/pull/893))

 - Various geometric predicates are now available in order to test the
  orientation of three points in the planes. Most classes are template
  classes parametrized by a type for the points (or its coordinates)
  and an integral type for the computations. They always return an
  exact value (or sign), provided that the integral type used for the
  computations is well chosen with respect to the coordinates of the
  points. Some implementations do not increase the size of the input
  integers during the computations. (Tristan Roussillon,
  [#755](https://github.com/DGtal-team/DGtal/pull/755))

 - Logarithmic construction of an arithmetical DSS of minimal
   parameters from a bounding DSL and two end points (ctor of
   ArithmeticalDSS) (Tristan Roussillon,
   [#819](https://github.com/DGtal-team/DGtal/pull/819))

 - Proof-of-concept that path-based norms can be implemented in a
   separable approach using logarithmic cost predicates
   (experimental::ChamferNorm2D). (David Coeurjolly,
   [#898](https://github.com/DGtal-team/DGtal/pull/898))

 - Logarithmic construction of an arithmetical DSS of minimal
   parameters from a bounding DSS (of known leaning points)
   and two end points (ctor of
    ArithmeticalDSS) (Tristan Roussillon,
    [#914](https://github.com/DGtal-team/DGtal/pull/914))

 - Feature extraction algorithm from Tensor Voting.(Jérémy Levallois,
   David Coeurjolly,
   [#895](https://github.com/DGtal-team/DGtal/pull/895))

 - Ray shooting intersection predicates (ray-triangle, ray-quad,
   ray-surfel) added in geometry/tools (David Coeurjolly,
   [#904](https://github.com/DGtal-team/DGtal/pull/904))


- *IO Package*
  - Now VolReader/VolWriter and LongvolReader/LongvolWriter support the
   usage of Center-(X,Y,Z) parameters, as described in Vol file
   specification. (Jérémy Levallois,
   [#879](https://github.com/DGtal-team/DGtal/pull/879))

- *Math Package*

    - New classes to compute nD eigen decomposition of symmetric
      matrix (class EigenDecomposition).  Add tests. (Jacques-Olivier
      Lachaud, #803)
    - Simple Linear Regression tool added (backport from
      imagene). (David
      Coeurjolly, [#794](https://github.com/DGtal-team/DGtal/pull/794))

- *Kernel package*
  - BasicPointFunctors functors have been moved in the functors::
    namespace (David Coeurjolly,
    [#863](https://github.com/DGtal-team/DGtal/pull/863))

- *For developpers*
     - Google Benchmark can be enabled to allow micro-benchmarking in
         some DGtal unit tests (https://github.com/google/benchmark)
         (David Coeurjolly,
         [#790](https://github.com/DGtal-team/DGtal/pull/790))

- *Images*
   - Classes to perform rigid transformations of 2D and 3D images
     (Kacper Pluta,
     [#869](https://github.com/DGtal-team/DGtal/pull/869))

## Changes

- *Base Package*
 - Add comparison operators in variants of CountedPtr. Improve
   coverage of these classes and fix compilation problem
   (Jacques-Olivier Lachaud)
 - Update doc of CountedPtr, CountedPtrOrPtr and
   CountedConstPtrOrConstPtr. Add asserts. Add tests. Fix issue 773
   (https://github.com/DGtal-team/DGtal/issues/773). (Jacques-Olivier
   Lachaud, [#894](https://github.com/DGtal-team/DGtal/pull/894)).
 - XXXOutputRangeYYY classes are now called
   XXXRangeWithWritableIteratorYYY (Tristan Roussillon,
   [#850](https://github.com/DGtal-team/DGtal/pull/850)).

- *Geometry Package*
 - Fix and add concept of CSurfelLocalEstimator and related ground
  truth estimators for implicit polynomial shapes
  (TrueDigitalSurfaceLocalEstimator). (Jacques-Olivier Lachaud,
  [#803](https://github.com/DGtal-team/DGtal/pull/803))
 - Random-access iterators added in ArithmeticalDSL. (Tristan
   Roussillon, [#801](https://github.com/DGtal-team/DGtal/pull/801))
 - Updates in Metric concepts: better and simpler concept structure
   and a new adapter to adapt any euclidean metric to a digital one
   (with values on Z) (David Coeurjolly,
   [#870](https://github.com/DGtal-team/DGtal/pull/870)
 - CubicalSudivision has been renamed SpatialCubicalSubdivision and
   moved to "geometry/tools" (David Coeurjolly,
   [#862](https://github.com/DGtal-team/DGtal/pull/862))

- *IO Package*
  - Better handling of materials in Board3D and OBJ exports. (David
    Coeurjolly,
    [#784](https://github.com/DGtal-team/DGtal/pull/784))
  - New 'basic' display mode for surfels (oriented or not), useful for
    large digital surface displays (quads instead of 3D prism)
    (Bertrand Kerautret,
    [#783](https://github.com/DGtal-team/DGtal/pull/783))
  - New clear() method to subclasses of Display3D (Viewer3D and
    Board3D) to clear the current drawning buffer. (Kacper Pluta,
    [#807](https://github.com/DGtal-team/DGtal/pull/807))
  - New draw() method for 3D display models (Viewer3D and Board3D) to
    display surfels with prescribed normal vectors (David Coeurjolly,
    [#802](https://github.com/DGtal-team/DGtal/pull/802)).
  - When exporting an 3D visualization to OBJ, a new option will
    rescale the geometry to fit in [-1/2,1/2]^3. (David Coeurjolly,
    [#820](https://github.com/DGtal-team/DGtal/pull/820))
  - New raw import/export for 32 bits images (Bertrand Kerautret,
	[#877](https://github.com/DGtal-team/DGtal/pull/876))

- *Kernel Package*

  - New functor DomainSubSampler allowing to apply different
    samplings with larger or smaller size on N dimensional domain. New tests
    and examples are given for 2D and 3D images (Bertrand Kerautret,
    [825](https://github.com/DGtal-team/DGtal/pull/825) and
    [882](https://github.com/DGtal-team/DGtal/pull/882)).

- *Shapes Package*
  - Shape concepts have been moved to concepts:: namespace (David
  Coeurjolly, [#871](https://github.com/DGtal-team/DGtal/pull/871))

- *Topology Package*
  - Surfaces::findABell accepts now arbitrary pair of points (Jacques-Olivier
    Lachaud, David Coeurjolly,
    [#851](https://github.com/DGtal-team/DGtal/pull/851))



## Bug Fixes


- *Base Package*

  - Fixing issue on Circulator/IteratorFunctions (related to #770 on
    MacOS).

- *Kernel Package*
  - BinaryPointPredicate is now specialized for DGtal::AndBoolFct2 and
    DGtal::OrBoolFct2 in order to guarantee that the second computation
    is not performed when the first point predicate return false (resp. true)
    with DGtal::AndBoolFct2 (resp. DGtal::OrBoolFct2) (Tristan Roussillon
    [#852](https://github.com/DGtal-team/DGtal/pull/852)).

- *Geometry Package*
  - Bug fix in PowerMap construction. (David Coeurjolly,
    [#814](https://github.com/DGtal-team/DGtal/pull/814))
  - Bug fix in 3d display of StandardDSS6Computer (Tristan Roussillon
    [#854](https://github.com/DGtal-team/DGtal/pull/854))

- *Topology Package*
  - small fix in ImplicitDigitalSurface. (Jacques-Olivier Lachaud,
    [#803](https://github.com/DGtal-team/DGtal/pull/803))
  - fix examples volTrackBoundary and volScanBoundary for DEBUG mode
    (Jacques-Olivier Lachaud, David Coeurjolly,
    [#851](https://github.com/DGtal-team/DGtal/pull/851))
  - New methods to fill the interior/exterior of digital contours
    (in the Surface class of topology/helpers).  (Bertrand Kerautret
    [#827](https://github.com/DGtal-team/DGtal/pull/827))


- *Graph Package*
  - fix examples volDistanceTraversal for DEBUG mode (Jacques-Olivier Lachaud,
    David Coeurjolly, [#851](https://github.com/DGtal-team/DGtal/pull/851))

- *Image Package*
  - Fixing template types in ImageAdapter (David Coeurjolly,
    [#835](https://github.com/DGtal-team/DGtal/pull/835))
  - Fixing image thresholders (SimpleThresholdForegroundPredicate and
    IntervalForegroundPredicate) which require CConstImage instead of
    CImage (David Coeurjolly,
    [#843](https://github.com/DGtal-team/DGtal/pull/843))

- *IO*
  - Bug fix for reading PGM(P2) 3D. (Kacper Pluta,
   [#853](https://github.com/DGtal-team/DGtal/pull/853))
  - Renaming BasicColorToScalarFunctors namespace to functors:: (David
    Coeurjolly,  [#857](https://github.com/DGtal-team/DGtal/pull/857))
  - Fix OpenGL warnings by redefining openGL primitive (glSphere) (Bertrand
    Kerautret [#981](https://github.com/DGtal-team/DGtal/pull/891))

=== DGtal 0.7 ===

*General*

    - Unit tests build is now disabled by default (to turn it on, run cmake with "-DBUILD_TESTING=on")

    - The "boost program option library" dependency was removed.

    - DGtal needs boost >= 1.46.

    - Thanks to new compiler warning option (-Wdocumentation), the doxygen documentation has been considerably improved.

*Base Package*

    - Complete rewriting of Clone, Alias and ConstAlias
      classes. Parameter passing is now documented with a standardized
      method to determine parameters unambiguously. Associated classed
      CowPtr, CountedPtrOrPtr and CountedConstPtrOrConstPtr are now used
      in conjunction with the previous classes.

    - Few improvments in Clock and Trace base classes.

*Kernel Package*

    - Two initialisation methods (initRemoveOneDim and initAddOneDim)
      for the Projector Functor from the BasicPointFunctors class in
      order to simplify the slice images (with example and test in 2D
      slice image extraction from 3D volume file).

    - New basic functors:
	- SliceRotator2D: to rotate 2D Slice images from 3D volume.
	- Point2DEmbedderIn3D: a simple functor to embed in 3d a 2d points
	  (useful to extract 2D image from 3D volume).

    - Sets have been updated to own their domain with a copy-on-write pointer,
      in order to avoid some inconsistencies.

*Topology Package*

    - Fixing bugs in Object::isSimple for some digital
      topologies. Speed of Object::isSimple has been improved. Homotopic
      thinning is much faster (even without a precomputed simplicity
      table).

    - Objects have been updated to use Clone services.

*Geometry Package*

    - New classes to deal with arithmetical digital straight segments.
      Now the representation of the primitives and their recognition
      along a discrete structure are separated. The unique class
      ArithmeticalDSS,  which was a segment computer, has been replaced by
      mainly three classes: ArithmeticalDSL, ArithmeticalDSS and
      ArithmeticalDSSComputer. This is described in a doc page of the geometry
      package. Note that Backward/Forward suffixes have been renamed into
      Back/Front. Moreover, get prefixes for data members accessors have been
      removed.

    - Generic adapter to transform a metric (model of CMetric) with
      monotonic (see doc) properties to a separable metric (model of
      CSeparableMetric) which can be used in
      VoronoiMap/DistanceTransformation algorithms.

    - New possibility to access the 3 2D ArithmeticDSS object within an
      ArithmeticDSS3d.

    - New local estimator adapter to make easy implementation of locally defined
      differential estimator on digital surfaces.

    - New documentation on local estimators from digital surface
      patches and surfel functors. New normal vector estimator from
      weighted sum of elementary surfel normal vectors added.

    - With an optional binding with CGAL and Eigen3, new curvature and
      normal vector estimators have been added. For instance, you can
      now estimate curvature from polynomial surface fitting (Jet
      Fitting) and Monge forms.

    - Minor improvements in the spherical accumulator.

    - Improvement of integral invariant estimators (better memory footprint,
	...).
      They also allow to estimate principal curvatures using Covariance matrix.
      Covariance matrix is also "masks" based, so the computation is efficient.

    - New algorithms to compute the minimal characteristics of a
      Digital Straight Line subsegment in logarithmic time using local
      convex hulls or Farey Fan. Also works when the DSL
      characteristics are not integers.

    - Chord algorithm for (naive) plane recognition and width computation.

    - New organization for computing primitives. Introduction of the concept
      of PrimitiveComputer and specialization. COBA algorithm and Chord
      algorithm are now models of AdditivePrimitiveComputer.

    - Introduction of the primitive ParallelStrip, computed by COBA and Chord
      algorithms

    - New documentation for planarity decision, plane recognition and width
      computation.
      Quantitative and qualitative evaluation of COBA and Chord algorithm.

    - Bug fix in COBA algorithm when extending an empty computer with a group of
      points.

    - add standard plane recognition with adapter classes both for COBA and
      Chord algorithm.

*Shape Package*

    - The class MeshFromPoints was transformed into Mesh (more from
      shapes/fromPoints to shapes/ directory), iterators on mesh
      points and mesh face.

*Topology Package*

    - The class SCellToMidPoint is now deprecated. Use CanonicSCellEmbedder
      instead to map a signed cell to its corresponding point in the Euclidean
      space

*IO Package*

    - Complete refactoring of 3D viewers and boards (Viewer3D, Board3DTo2D).
    - New Board3D to export 3D displays to OBJ 3D vector format.
    - A new display of 2D and 3D image in Viewer3D.
    - New reader: HDF5 file with 2D image dataset(s) (8-bit with palette and
      24-bit truecolor with INTERLACE_PIXEL).
    - New GenericReader and Generic Writer for both 2D, 3D and ND images.
    - Adding a Table Reader to extract objets given in a specific column from a
      text file.
    - Adding missing PPM Reader.
    - Adding missing DICOM reader (with ITK library)
    - Adding ITK reader and ITK writer
    - OpenInventor (SOQT/Coin3D) based viewer has been removed (please consider
      release <=0.6 if interested).

*Image Package*

    - New concepts : CImageFactory to define the concept describing an
      image factory and CImageCacheReadPolicy/CImageCacheWritePolicy
      to define the concept describing cache read/write policies.

    - New classes : ImageFactoryFromImage to implement a factory to
      produce images from a "bigger/original" one according to a given
      domain, ImageCache to implement an images cache with 'read and
      write' policies, TiledImageFromImage to implement a tiled image
      from a "bigger/original" one.

    - ImageContainerByITKImage complies with CImage.
      The container has been moved from the DGtal::experimental namespace to
      the main DGtal namespace.

*Graph Package*

    - New graph visitor, which allows to visit a graph according to
      any distance object (like the Euclidean distance to some point).

*Math Package*

    - add Histogram class and CBinner concept.
    - add math concepts diagram.


=== DGtal 0.6 ===

 *General*
    - Multithread capabilities via OpenMP are now detected during DGtal
      build. Example of usage can be found in the Volumetric module.

 *Documentation*
    - update documentation for boost concepts, so that subconcepts are
      displayed and html reference pages are pointed.
    - package/module documentation files are now in their associated
      package folder (e.g. kernel/doc/ for kernel package related
      documentation pages). The "make doc" command (or "make dox", see
      below) generates the documentation in the "html/" sub-folder of your
      current build folder.
    - latex citations within doxygen documents are now working

 *Base Package*
    - correct concept checks for some range concepts.
    - Statistic class moved to math package

 *Kernel Package*
    - digital sets are now also point predicates, update of
      DigitalSetDomain accordingly. As a consequence, SetPredicate is
      now deprecated.
    - exposed Compare template parameter of underlying std::set in
      DigitalSetBySTLSet class.

    - new documentation for module digital sets.

 *Arithmetic Package*
    - new class for representing lattice polytopes in 2D (with cut
      operations)
    - bugfix in LighterSternBrocot::Fraction
    - bugfix in ArithmeticalDSS (thanks, Kacper)

 *Image Package*
    - Update on image writers (no colormap required for scalar only writers).
      Documentation updated.
    - New image adapters to adapt both domains and values of an image
      (ImageAdapter and ConstImageAdapter).
    - several enhancements of the main image concept and its image
      container models

 *Geometry Package*
    - New primitives for digital plane recognition. Naive planes, and
      more generally planes with arbitrary axis-width can be detected
      and recognized incrementally. Based on a COBA algorithm
      implementation, which uses 2D lattice polytopes.
    - Fréchet segment computer added to compute bounded simplifications of
      digital curves for instance.
    - Complete rewritting of volumetric tools by separable processes:
      new generic algorithms (VoronoiMap, PowerMap) and metric
      concepts hierarchy (l_2, l_p, ...p) to efficiently compute
      DistanceTransformation, ReverseDistanceTransformation and
      preliminary medial axis extraction.
    - Separable volumetric tools are now multithread using OpenMP.
    - New curvature estimator in 2D/3D based on integral invariants
      (both mean and gaussian curvatures in 3D).

 *Shape Package*
    - New operators available on digital and Euclidean shapes (Union,
      Intersection, Minus)

 *Topology Package*
    - update documentation for digital surfaces and digital surface
      containers so as to emphasize the fact that the ranges are only
      single-pass.

 *Graph Package*
    - New package gathering graph related structures and algorithms
      (visitors, graph concepts, ...)
    - Add concepts for graph visitors
    - Add boost::graph support for DigitalSurface
    - Add documentation for graph package.

 *Math Package*
    - Exact exponentiation x^p by squaring on O(log p) added
      (BasicMathFunctions::power).

 *For developers*
    - new "make dox" target to only build dox file documentation
      ("make doc" for complete documentation build)


=== DGtal 0.5.1 ===
Posted on June, 6th, 2012 by David Coeurjolly

    - New way to cite package/module authors in the documentation
    - Improvement of DGtal::GridCurve ranges
    - Improvement of package concepts  in the  documentation
    - new documentation for DGTal build on MSWindows
    - arithmetic is now a main package (previously in math)
    - Specialized classes for classical metric adjacencies


=== DGtal 0.5 ===
Posted on May, 9th, 2012 by David Coeurjolly

Many changes have been pushed to this release with a lot of nice
tools.  Before going into details component by component, we would
like to focus on a couple of new cool features:

  - new arithmetic package (fractions, models of fraction,
    Stern-Brocot, continued fraction,...)
  - new nD DigitalSurface model (collections of (n-1) topological cells
    with many tools/utilities to track surface elements)
  - update of the build system to make easier the use of DGtal in your
    projects.
  - DGtal and DGtalTools
  - many bugfixes..

* Overall  Project

  - In previous DGtal releases, tools were given in the source
    "tools/" folder. In this release, we have chosen to move the
    tools to another GitHub project
    (http://github.com/DGtal-team/DGtalTools) with a specific
    development process. Please have a look to this project to get
    nice tools built upon the DGtal library.

  - cmake scripts and DGtalConfig have been widely updated to make
    easier the use of the library in your own code

  - We are debugging both the code and the scripts to make it compile
    on windows. We still have couple of issues but most of DGtal
    compiles.

  - Again, efforts have been done on the documentation.


* Package Topology:

 - Creation of the graph concept (see Doxygen documentation)

 - Graph tools have been added: breadth first visitor for any model of
   graph

 - Creation of high-level classes to represent several kinds of
   digital surfaces. Surfaces are n-1 dimensional objetcs and may be
   open or closed. There are several models of digital surface
   containers: boundary of a set of points, explicit set of surfels,
   boundary of a digital object defined by a predicate, frontier
   between two regions, light containers that are discovered on
   traversal but not stored explicitly, etc.

 - All these digital surfaces can be manipulated through the same
   object (DigitalSurface), whichever the container.

 - DigitalSurface is a model of a graph whose vertices are the surfels
   and whose arcs are the connections between surfels.

 - Definition of umbrellas over digital surfaces, that forms faces on
   the surface graph.

 - In 3D, digital surface form combinatorial 2-manifolds with boundary

 - Digital surface can be exported in OFF format

 - Several examples using digital surfaces are provided, like
   extracting isosurfaces from images or volume files defining
   surfaces in labelled images.

* Package Algebraic (new package)

 - Definition of n-variate polynomial as a one-dimensional polynomial
   whose coefficients are n-1-variate polynomials. Coefficient ring
   and dimension are templated.

 - Creation of a reader that can transform a string representation of
   multivariate polynomial into such polynomial object. Use
   boost::spirit.

 - Example using package Topology to extract and display implicit
   polynomial surfaces in 3D.

* Package Arithmetic (new package)

 - Standard arithmetic computations are provided: greatest common
   divisor, Bézout vectors, continued fractions,  convergent.

 - Several representations of irreducible fractions are provided. They
   are based on the Stern-Brocot tree structure. With these fractions,
   amortized constant time operations are provided for computing
   reduced fractions.

 - An implementation of patterns and subpatterns is provided, based on
   the irreducible fractions.
 - A representation of digital standard line in the first quadrant is
   provided, as well as fast algorithms to recognize digital straight
   subsegments.


* Package Image

  - Complete refactoring of Images and ImageContainers (more
    consistent design)

  - Documentation added

  - Graph of concepts added in the documentation


* Package Geometry

  - New SegmentComputer (a.k.a. geometrical primitives to use for
    recognition, curve decomposition,...) : ArithDSS3D (3D DSS), DCA
    (Digital Circular Arcs), CombinatorialDSSS, ...

  - New normal vector field estimation based on elementary normal
    vector convolution in n-D

  - Distance Transformation by Fast Marching Method added.

* Package IO

  - Complete refactoring of the way a DGtal object is displayed in
    boards/viewers.

  - New 2D board  backend: you can export your drawning in TikZ for
    latex includes.


=== DGtal 0.4 ===
Posted on September 26, 2011 by David Coeurjolly

	* Global changes:
	   - A better decomposition of DGtal algorithms and
	data structures into packages.
	   - By default, DGtal is built with minimal dependencies.
	   - Concepts and concept checking mechanism have been
	considerably improved.

	* Kernel Package: refactoring of Integer types considered in
	DGtal.

	* Topology Package: Interpixel/cellular topological model,
	boundary tracking tools, ...

	* Geometry Package:
	  - many things have been added in the 1D contour analysis module:
	multi-modal representation of 1D contours and curves (GridCurve facade),
	decomposition/segmentation into primitives, many differential
	estimators added, helpers for multigrid comparison of estimators
	  - multigrid digital set generators from implicit and parametric
	shapes in dimension 2.

	* I/O Package: refactoring/enhancements of DGtal boards and
	viewers,  enhancement of 2D boards with libcairo and a new
	Board3Dto2D board has been added.


	* Tools: multigrid shapeGenerator/contourGenerator added,
	lengthEstimator/estimatorComparator  added for differential
	estimator multigrid comparison, connected components extraction in
	3D, ...

	* Documentation: User guide has been improved thanks to a
	decomposition of the library into packages.

=== DGtal 0.3.1 ===
Posted on April 4, 2011 by David Coeurjolly

	* Quick release due to a build problem on linux. No more feature
	added.
	* Preliminary cellular grid documentation added.
	* Documentation cleanup.




=== DGtal 0.3.0 ===
Posted on April 1, 2011 by David Coeurjolly

Beside the DGtal presentation at DGCI 2011, we are pleased to announce a new
DGtal release 0.3.0.

New features:

    User-guide added (based on doxygen system)
    Kernel: new concepts and controls to enhance the Interger type management,
            new iterators (Range/SubRange) on HyperRectDomains.
    Topology: interpixel model added (cells, boundary tracking mechanisms,…)
    Geometry 2D: 2D curve primitive decomposition, tangential cover,
                 convexity/concavity decomposition.
    Geometry nD: reverse Euclidean distance transformation
    Visualisation: stream mechanism to visualize 3D DGtal objects with
	           libQGLViewer (optional) Shape generator factory added in nD

BugFixes, enhancements:

    Many bugs have been fixed for this release.
    cmake DGtal dependency checking process is more stable now

Known problems:

    For technical reasons, we haven’t be able to verify that this release also
    compile on Windows Visual Studio systems (see ticket #87). A new release
    will fix this problem as soon as possible. 





=== Older Releases ===





2011-04-01 dcoeurjo
	* Release 0.3.0
	* Kernel: global enhancement of different Integer types and
	associated concepts.
	* Topology: interpixel topology, cells, surface tracking
	* Geometry2D: contour primitive decomposition, tangential cover,
	convexity/concavity decomposition.
	* GeometrynD: Reverse DT transformation (Euclidean)
	* Infrastructure: 3D visualisation of DGtal objects with
	libQGLViewer, shape factory
	* IO: PointListReader added
	* Documentation: first DGtal user-guide


2010-01-12 dcoeurjo
	* Release 0.2
	* Kernel: DGtalBoard mechanism for 2D drawing of DGtal objects, ..
	* Geometry package
	   - Volumetric: distance transformation with separable	metric
	(l2, l1 and linfinity) in arbitrary dimension
	   - 2D: Arithmetical DSS, Greedy decomposition of a contour into
	primitives, FreemanChain code iterators
	* Topolopy package: Set, Adjacencies, Object, border extraction,
	connected components computation, ...
	* IO: 2D file formats with Magick++, Vol/Raw format in 3D, Raw
	format in n-D (non-portable)
	* Misc: Compiles on linux, MacOS and VisualStudio 2008


2010-21-05 dcoeurjo
	* Iterators added to PointVector
  * Debug methods removed in Trace class
  * Many bug fixes for VS compatibility

2010-05-15 dcoeurjo
  * Assert.h: added macro ASSERT() added based on the boost/assert.hpp (TODO:
	      implement a nice callback)
  * Point and Vector templated classes added
  * Space.*: skeleton of a DGtal::Space added

2010-03-03 dcoeurjo
	* math/MeasureOfStraightLines: new class to compute the measure of a set
	of Straight lines defined as a polygon in the (a,b) parameter space.
	* test_measure: added

2010-02-17 dcoeurjo
  * Trace: new class models for output streams in Trace class.
  * TraceWriter/TraceWriterTerm/TraceWriterFile: added

2010-02-12 dcoeurjo
  * models: bug fix  in INLINE commands
  * Trace/Clock: minor edit and bug report

2010-01-05 dcoeurjo
  * Trace can be initialized on diffrent output stream (e.g. std::cerr or a file
	  stream)
  * test_trace: update to test the new API

2010-01-04 dcoeurjo
  * Clock: no more static variables and methods (in order to have several
	   running clocks)
  * Trace: new interface and the endBlock displays and returns the
	   ellapsed time within the block

2009-12-28 dcoeurjo
  * Trace: a new class to trace out messages to the standard output. Four type
	   of messages are possible: info, debug, error and "emphased". On
	   color linux terminal, messages appears with an appropriate color
	   foreground.
  * test_trace: an illustration of the Trace interface

2009-12-14 dcoeurjo
  * CMakeLists, test_clock updates to ensure compatibility with VisualStudio
  * New cmake options
    - OPTION(BUILD_SHARED_LIBS "Build shared libraries." ON)
    - OPTION(BUILD_TESTS "Build tests." ON)

2009-12-11 dcoeurjo
	* CMakeLists scripts and first backport from imagene (Clock class)

2009-12-11 dcoeurjo
	* Repository cleanup:
		  - Modeles and genereateClass.sh removed
      - JOL scripts & templates added


2009-12-03 dcoeurjo
	* Modeles: class templates added with generateClass.sh script<|MERGE_RESOLUTION|>--- conflicted
+++ resolved
@@ -25,21 +25,6 @@
    [#1079](https://github.com/DGtal-team/DGtal/pull/1079))
 
 - *Geometry Package*
-<<<<<<< HEAD
- - Hull2DHelpers: implementation of the rotating caliper algorithm to
-   compute the width (vertical/horizontal or Euclidean) of a convex
-   hull.  (Bertrand Kerautret,
-   [#1052](https://github.com/DGtal-team/DGtal/pull/1052))
-
- - MelkmanConvexHull: new reverse method to allow point insertions and
-   convex hull computation on both side of a point sequence.
-   (Bertrand Kerautret,
-   [#1073](https://github.com/DGtal-team/DGtal/pull/1073))
-
- - LogScaleProfile: new class to represent a (multi)scale profile
-   e.g. a sequence of statistics on digital lengths parameterized by a
-   grid resolution.  (Backport of the ScaleProfile class of
-=======
  - Hull2DHelpers: implementation of the rotating caliper algorithm to compute
    the width (vertical/horizontal or Euclidean) of a convex hull.
    (Bertrand Kerautret, [#1052](https://github.com/DGtal-team/DGtal/pull/1052))
@@ -49,21 +34,17 @@
  - LogScaleProfile: new class to represent a (multi)scale profile e.g. a sequence
    of statistics on digital lengths parameterized by a grid resolution.
    (Backport of the ScaleProfile class of
->>>>>>> f2b39b6d
    [ImaGene](https://gforge.liris.cnrs.fr/projects/imagene) ).
    (Bertrand Kerautret, Jacques-Olivier Lachaud
    [#1075](https://github.com/DGtal-team/DGtal/pull/1075))
  - IteratorCompletion provides iterators and ranges access from a basic set of methods.
    (Roland Denis, [#1029](https://github.com/DGtal-team/DGtal/pull/1029))
 
-<<<<<<< HEAD
-=======
 - *Image Package*
  - ArrayImageAdapter adds a read-write image adapter from any random-access iterator,
    e.g. from a C-array.
    (Roland Denis, [#1029](https://github.com/DGtal-team/DGtal/pull/1029))
 
->>>>>>> f2b39b6d
 - *Math Package*
  - MultiStatistics: new class to compute different statistics (like
    mean variance, median) on multiple variables.  (Backport of the
