--- conflicted
+++ resolved
@@ -1,6 +1,5 @@
 # DGtal 0.9.4
 
-<<<<<<< HEAD
 ## New Features / Critical Changes
 
 
@@ -14,15 +13,9 @@
    (David Coeurjolly,
    [#1244]((https://github.com/DGtal-team/DGtal/pull/1244))
    
-=======
-
-## Bug Fixes
-
 - *Kernel Package*
  - Fix testBasicPointFunctor. (Bertrand Kerautret
-   [#1244](https://github.com/DGtal-team/DGtal/pull/1226))
-
->>>>>>> 67d3d34e
+   [#1245](https://github.com/DGtal-team/DGtal/pull/1245))
 
 # DGtal 0.9.3
 
