--- conflicted
+++ resolved
@@ -65,16 +65,13 @@
    the camera center).
    (Bertrand Kerautret [#1070](https://github.com/DGtal-team/DGtal/pull/1070))
 
-<<<<<<< HEAD
+ - Adding raw I/O capabilities for non integral types and signed integers.
+   (Roland Denis [#1084](https://github.com/DGtal-team/DGtal/pull/1084))
+
 - *Shapes Package*
  - New methods to remove faces from a Mesh  or to obtain the barycenter of a
    face.
    (Bertrand Kerautret [#1091](https://github.com/DGtal-team/DGtal/pull/1091))
-
-=======
- - Adding raw I/O capabilities for non integral types and signed integers.
-   (Roland Denis [#1084](https://github.com/DGtal-team/DGtal/pull/1084))
->>>>>>> 29548ded
 
 ## Bug Fixes
 
