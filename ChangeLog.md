--- conflicted
+++ resolved
@@ -57,13 +57,10 @@
     [#1330](https://github.com/DGtal-team/DGtal/pull/1330))
   - Checking boost version when including boost/common_factor_rt (David Coeurjolly,
     [#1344](https://github.com/DGtal-team/DGtal/pull/1344))
-<<<<<<< HEAD
   - Fix computational costs of separable metric predicates in the documentation.
     (David Coeurjolly, [#1374](https://github.com/DGtal-team/DGtal/pull/1374))
-=======
   - Fixing doxygen warnings (typo and doxygen upgrade to v1.8.14)
     (Roland Denis, [#1376](https://github.com/DGtal-team/DGtal/pull/1376))
->>>>>>> f91d0401
 
 - *DEC*
   - Adding missing headers in some files of DEC.
