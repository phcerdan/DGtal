--- conflicted
+++ resolved
@@ -75,14 +75,11 @@
  - InexactPredicateLpSeparableMetric class is now templated by an
    EuclideanRing type. (David Coeurjolly,
    [#1017](https://github.com/DGtal-team/DGtal/pull/1017))
-<<<<<<< HEAD
- - New algorithms to compute the convex hull of planar point sets.
-   (Tristan Roussillon, [#1028](https://github.com/DGtal-team/DGtal/pull/1028))
-=======
  - Main example files of geometry/curves are introduced in the list of examples
    and briefly described.
    (Tristan Roussillon, [#1026](https://github.com/DGtal-team/DGtal/pull/1026))
->>>>>>> 73696931
+ - New algorithms to compute the convex hull of planar point sets.
+   (Tristan Roussillon, [#1028](https://github.com/DGtal-team/DGtal/pull/1028))
 
 - *Math Package*
  - Utilities added (OrderedLinearRegression) to perform sequential
