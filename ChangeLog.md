--- conflicted
+++ resolved
@@ -15,15 +15,13 @@
 
 ## Changes
 
-<<<<<<< HEAD
 - *Base*
  - Deprecated OldAlias, OldClone, OldConstAlias have been removed. (David
    Coeurjolly, [XXX](XXXX))
-=======
+
 - *IO*
  - Minor improvements of default settings in Viewer3D. (David
    Coeurjolly, [#1066](https://github.com/DGtal-team/DGtal/pull/1066))
->>>>>>> 2b103929
 
 ## Bug Fixes
 
