# DGtal 0.9.2


## New Features / Critical Changes

## Changes
- *Configuration/General*
 - Cleaning remaining preprocessor directives related to C++11 features.
   (Roland Denis, [#1141](https://github.com/DGtal-team/DGtal/pull/1141))
 - Travis Continuous integration will check that DGtalTools still compiles with
   changes in new pull-requests. (David Coeurjolly,
   [#1133](https://github.com/DGtal-team/DGtal/pull/1133))

- *IO Package*
 - Add the possibility to interact in QGLViewer Viewer3D class with the voxel
   primitive (was limited to surfel). As with surfel, the user may assign integer
   identifiers (OpenGL names) to voxel and callback functions, which are called
   when voxel are selected. The selected elements are now highlighted.
   (Bertrand Kerautret, [#1146](https://github.com/DGtal-team/DGtal/pull/1146))

## Bug Fixes
- *DEC Package*
 - Fixing warnings in DiscreteExteriorCalculus and DiscreteExteriorCalculusFactory.
   (Roland Denis, [#1139](https://github.com/DGtal-team/DGtal/pull/1139))

- *Geometry Package*
<<<<<<< HEAD
 - VoronoiCovarianceMeasure: fix dimension-specific code.
   (Roland Denis, [#1145](https://github.com/DGtal-team/DGtal/pull/1145))
=======
>>>>>>> c64d211a
 - AlphaThickSegmentComputer: fix segment display errors which could appear
   when displaying a small segment. Fix a non initialized attribute with
   some improvements on bounding box computation with orientation check.
   (B. Kerautret, [#1123](https://github.com/DGtal-team/DGtal/pull/1123))

- *IO Package*
 - Viewer3D: Fix a problem when the show() method was called at the end of the
   main program (the list creation was not called).
   (Bertrand Kerautret [##1138](https://github.com/DGtal-team/DGtal/pull/1138))
 - Viewer3D: add three new modes for shape rendering (default, metallic and
   plastic). The rendering can be changed by using the key M. The user can
   also choose its own rendering with some setter/getter on the opengl
   lightning/properties. (B. Kerautret,
   [#1128](https://github.com/DGtal-team/DGtal/pull/1128))
 - readers: fix a vol/pgm/raw reading bug occurring on Windows 10 due to the
   different interpretations of end of line \r\n on Window versus \n on
   unix/mac. Changing reading mode with binary mode instead text mode fix
   the issue. (Bertrand Kerautret
   [#1130](https://github.com/DGtal-team/DGtal/pull/1130))
 - Fixing issue [#899](https://github.com/DGtal-team/DGtal/issues/899) in
   all color maps, (David Coeurjolly, Bertrand Kerautret
   [#1134](https://github.com/DGtal-team/DGtal/pull/1134))
-  GenericReader: include longvol reader in GenericReader for 64 bit images.
   Update the test for 64 bit longvol. (Bertrand Kerautret
   [#1135](https://github.com/DGtal-team/DGtal/pull/1135))

- *Topology Package*
  - Fix wrong starting point for surface tracking in example code
    frontierAndBoundary.cpp.
    (Roland Denis, [#1144](https://github.com/DGtal-team/DGtal/pull/1144))


# DGtal 0.9.1

## New Features / Critical Changes

- *Configuration/General*
 - A CONTRIBUTING.md file has been added to describe how to contribute
   to the library. (David Coeurjolly,
   [#1112](https://github.com/DGtal-team/DGtal/pull/1112))
 - DGtal requires now to have a C++11 enabled compiler (gcc>4.6,
   clang>2.9, VS14, ...).  This allows us to use new C++11 features in
   DGtal core and to have more generic and reliable code. (David
   Coeurjolly, [#1080](https://github.com/DGtal-team/DGtal/pull/1080))
 - DGtal core now compiles on Microsoft Windows, Visual Studio (only
   VS14 or above). Many issues have been fixed for compatibility with
   'cl' compiler. (David Coeurjolly, Jérémy Levallois,
   [#1074](https://github.com/DGtal-team/DGtal/pull/1074))
 - DGtal with QGLViewer option activated now compiles on Microsoft Windows,
   Visual Studio (only VS14 or above). (Bertrand Kerautret,
   [#1106](https://github.com/DGtal-team/DGtal/pull/1106))

- *Base Package*
 - Traits class for containers in order to probe their category at
   compile time.  (Jacques-Olivier Lachaud,
   [#1079](https://github.com/DGtal-team/DGtal/pull/1079))
 - Generic set operations for arbitrary containers. You may use
   overloaded operators like &, |, -, ^ on arbitrary containers (list,
   vector, unordered_set, map, etc).  (Jacques-Olivier Lachaud,
   [#1079](https://github.com/DGtal-team/DGtal/pull/1079))

- *Geometry Package*
 - Hull2DHelpers: implementation of the rotating caliper algorithm to compute
   the width (vertical/horizontal or Euclidean) of a convex hull.
   (Bertrand Kerautret, [#1052](https://github.com/DGtal-team/DGtal/pull/1052))
 - MelkmanConvexHull: new reverse method to allow point insertions and convex
   hull computation on both side of a point sequence.
   (Bertrand Kerautret, [#1073](https://github.com/DGtal-team/DGtal/pull/1073))
 - LogScaleProfile: new class to represent a (multi)scale profile e.g. a sequence
   of statistics on digital lengths parameterized by a grid resolution.
   (Backport of the ScaleProfile class of
   [ImaGene](https://gforge.liris.cnrs.fr/projects/imagene) ).
   (Bertrand Kerautret, Jacques-Olivier Lachaud
   [#1075](https://github.com/DGtal-team/DGtal/pull/1075))
 - IteratorCompletion provides iterators and ranges access from a basic set of methods.
   (Roland Denis, [#1029](https://github.com/DGtal-team/DGtal/pull/1029))

- *Image Package*
 - ArrayImageAdapter adds a read-write image adapter from any random-access iterator,
   e.g. from a C-array.
   (Roland Denis, [#1029](https://github.com/DGtal-team/DGtal/pull/1029))

- *Math Package*
 - MultiStatistics: new class to compute different statistics (like
   mean variance, median) on multiple variables.  (Backport of the
   Statistics class of
   [ImaGene](https://gforge.liris.cnrs.fr/projects/imagene) ).
   (Bertrand Kerautret, Jacques-Olivier Lachaud
   [#1076](https://github.com/DGtal-team/DGtal/pull/1076))

- *Topology Package*
 - New class CubicalComplex and functions associated to
   it. Arbitrary cubical complexes can be represented, displayed and
   multiple operations are defined onto them: incidence, closing,
   opening, closure, star, link, interior, boundary, set operations
   and relations, as a collapse operation.
   (Jacques-Olivier Lachaud, [#1079](https://github.com/DGtal-team/DGtal/pull/1079))


## Changes
- *Configuration*
 - Types and classes in helper namespaces ```Z2i``` and ```Z3i``` for
   ```StdDefs.h``` header (2D and 3D digital geometry with
   computations on 32bit integers) are now explicitly instanciated in
   the compiled library. This reduces compilation time when such types
   are used. (David Coeurjolly,
   [#1117](https://github.com/DGtal-team/DGtal/pull/1117))

- *DEC Package*
 - DiscreteExteriorCalculus holds both primal and dual sizes of each cell.
   Subsequent changes have been made to insertSCell.
   (Pierre Gueth [#1082](https://github.com/DGtal-team/DGtal/pull/1082))
 - Convenient static members for KForm :
   KForm::ones(), KForm::zeros() and KForm::dirac(KSpace::Cell).
   (Pierre Gueth [#1082](https://github.com/DGtal-team/DGtal/pull/1082))
- *Base Package*
 - Enabling circulators in SimpleRandomAccessRangeFromPoint.
   (Roland Denis, [#1060](https://github.com/DGtal-team/DGtal/pull/1060))

- *Base*
 - Deprecated OldAlias, OldClone, OldConstAlias have been removed. (David
   Coeurjolly, [#1074](https://github.com/DGtal-team/DGtal/pull/1074))

- *IO*
 - By default, closing a Viewer3D does not save automatically the viewer
   state anymore (in a .qglviewer.xml file). The automatic save can be
   activated by a flag (myAutoSaveState). (Bertrand Kerautret
    [#1088](https://github.com/DGtal-team/DGtal/pull/1088))
 - In the Viewer3D, the light source position is now saved in the
    QGLViewer state file (.qglviewer.xml). (Bertrand Kerautret
    [#1087](https://github.com/DGtal-team/DGtal/pull/1087))
 - Minor improvements of default settings in Viewer3D. (David
   Coeurjolly, [#1066](https://github.com/DGtal-team/DGtal/pull/1066))
 - change the chronological order to display primitives (in the draw
   function) in order to see the cube primitive through the
   transparency of the ball primitives. (Bertrand Kerautret,
   [#1081](https://github.com/DGtal-team/DGtal/pull/1081))
 - New possibility to move the light source direction using the mouse move
   in Viewer3D (with the key SHIFT+CTRL (SHIFT+CMD on mac)). The light source
   direction is now defined according the main coordinate system (no more from
   the camera center).
   (Bertrand Kerautret [#1070](https://github.com/DGtal-team/DGtal/pull/1070))
 - Adding raw I/O capabilities for non integral types and signed integers.
   (Roland Denis [#1084](https://github.com/DGtal-team/DGtal/pull/1084))

- *Shapes Package*
 - New methods to remove faces from a Mesh  or to obtain the barycenter of a
   face.
   (Bertrand Kerautret [#1091](https://github.com/DGtal-team/DGtal/pull/1091))

## Bug Fixes

- *Configuration/General*
 - catch unit test framework upgraded to the develop version. (David
 Coeurjolly, [#1055](https://github.com/DGtal-team/DGtal/pull/1055))
 - Fixing boost include path issue when building tools using DGtal and
   its cmake DGtalConfig.cmake. (David Coeurjolly,
   [#1059](https://github.com/DGtal-team/DGtal/pull/1059))
 - Fixing parenthese warnings in Catch. Waiting for an official fix.
   (Roland Denis, [#1069](https://github.com/DGtal-team/DGtal/pull/1069))
 - Fix constness in selfDisplay and operator<<.  (Pierre Gueth
   [#1082](https://github.com/DGtal-team/DGtal/pull/1082))
 - DGtal cmake configuration scripts are now installed in the
   ```${PREFIX_PATH}/lib/DGtal/``` folder on linux systems (when
   running ```make install``` command). The documentation is copied to
   the folder ```${PREFIX_PATH}/share/DGtal/html/```. This fixes issue
   [#1095](https://github.com/DGtal-team/DGtal/issues/1095). (David
   Coeurjolly,
   [#1103](https://github.com/DGtal-team/DGtal/issues/1103))
 - Fix for swapped coordinates in TangentFromDSS2DFunctor. (Kacper
   Pluta,
   [#1083](https://github.com/DGtal-team/DGtal/issues/1083))
 - Update of the README.md page. (David Coeurjolly,
   [#1109](https://github.com/DGtal-team/DGtal/issues/1109))

- *Base Package*
 - Fix wrong initialization of reverse iterators in
   SimpleRandomAccess(Const)RangeFromPoint.  (Roland Denis,
   [#1060](https://github.com/DGtal-team/DGtal/pull/1060))

- *Geometry Package*
 - Fix pseudo-random number generator in KanungoNoise (David
   Coeurjolly,
   [#1078](https://github.com/DGtal-team/DGtal/pull/1078))

- *IO Package*
 - Fix line export in Board3D.
   (Bertrand Kerautret [##1119](https://github.com/DGtal-team/DGtal/pull/1119))
 - Fix viewer tests including qt4 headers even with configuring WITH_QT5=ON.
   (Pablo Hernandez-Cerdan, [#1100](https://github.com/DGtal-team/DGtal/pull/1100))
 - Fix Viewer3D axis display when they are included in a transparent element.
   (issue #873)
   (Bertrand Kerautret [##1108](https://github.com/DGtal-team/DGtal/pull/1108)))


# DGtal 0.9

## New Features / Critical Changes
- *Geometry Package*

- New segment computer allowing the recognition of thick digital segments,
  adapted to noisy contours (from a given thickness parameter). The current
  implementation (mainly a backport from imagene) is a model of
  CForwardSegmentComputer with a ParallelStrip primitive. This primitive is
  similar to the blurred segment of [Debled-Rennesson etal 2005] with isothetic
  thickness. It is also an implementation of the alpha-thick segment of Alexandre
  Faure and Fabien Feschet.
  (Bertrand Kerautret,  [#963](https://github.com/DGtal-team/DGtal/pull/963))


- *Configuration/General*
 - Continuous integration enabled on both linux and macosx
   systems. Furthermore, the nightly build documentation is
   automatically deployed.  (David Coeurjolly,
   [#955](https://github.com/DGtal-team/DGtal/pull/955))
 - New unit test framework based on
   [catch](https://github.com/philsquared/Catch). Catch allows to
   design quick and efficient unit tests with nice trace
   outputs. (David Coeurjolly,
   [#1019](https://github.com/DGtal-team/DGtal/pull/1019))
 - Documentation added for Catch. (David Coeurjolly,
   [#1042](https://github.com/DGtal-team/DGtal/pull/1042))


- *Kernel*
 - New template class DigitalSetlByAssociativeContainer allows to
   define digital sets from any associative container of the STL. For
   instance, using std::unordered_set (c++11) or boost::unordered_set (hash
   function based containers), speed-up up to 40% can be measured when
   processing digital sets. (David Coeurjolly,
   [#1023](https://github.com/DGtal-team/DGtal/pull/1023)
 - By default, Z2i::DigitalSet, Z3i::DigitalSet and digital set from
   DigitalSetSelector use the new hash function based
   container. (David Coeurjolly,
   [#1023](https://github.com/DGtal-team/DGtal/pull/1023)
 - Specializations of std::hash (c++11) and boost::hash to define a hash
   functions on DGtal points. (David Coeurjolly,
   [#1023](https://github.com/DGtal-team/DGtal/pull/1023)

## Changes

- *DEC Package*
 - Coherent signed cells support allows lower dimension manifold embedding.
   (Pierre Gueth [#977](https://github.com/DGtal-team/DGtal/pull/977))
 - OppositeDuality struct allows generic hodge and laplace definition.
   (Pierre Gueth [#977](https://github.com/DGtal-team/DGtal/pull/977))
 - Easy k-form and vector field transversal using .length() and .getSCell().
   (Pierre Gueth [#977](https://github.com/DGtal-team/DGtal/pull/977))
 - Unified operators interface :
   .hodge<order, duality>() replace primalHodge<order>() and dualHodge<order>(),
   .laplace<duality>() replace primalLaplace() and dualLaplace().
   (Pierre Gueth [#977](https://github.com/DGtal-team/DGtal/pull/977))
 - New antiderivative<order, duality>() operator.
   (Pierre Gueth [#977](https://github.com/DGtal-team/DGtal/pull/977))
 - New flatDirectional<duality, direction>() and sharpDirectional<duality,
   direction>() operators defined as flat(vector_field_along_direction) and
   sharp(1-form).extractZeroForm(direction). (Pierre Gueth
   [#977](https://github.com/DGtal-team/DGtal/pull/977))
 - DiscreteExteriorCalculus<dim_embedded, dim_ambient, Backend>
   takes 2 dimension template parameters for embedding
   manifold in ambient euclidean space.
   (Pierre Gueth [#977](https://github.com/DGtal-team/DGtal/pull/977))
 - Basic openmp support for derivative computation.
   (Pierre Gueth [#977](https://github.com/DGtal-team/DGtal/pull/977))
 - New propagation example and extended embedding tests.
   (Pierre Gueth [#977](https://github.com/DGtal-team/DGtal/pull/977))
 - Improved operator generation using new CSparseMatrix concepts.
   (Pierre Gueth [#1007](https://github.com/DGtal-team/DGtal/pull/1007))
 - DEC constructors are replaced by static factory functions:
   DiscreteExteriorCalculusFactory::createFromDigitalSet and
   DiscreteExteriorCalculusFactory::createFromNSCells.
   (Pierre Gueth [#1008](https://github.com/DGtal-team/DGtal/pull/1008))
 - Mutable iterator on DiscreteExteriorCalculus.
   (Pierre Gueth [#1008](https://github.com/DGtal-team/DGtal/pull/1008))
 - Unary minus operators for k-forms, vector fields and linear operators.
   (Pierre Gueth [#1020](https://github.com/DGtal-team/DGtal/pull/1020))
 - Introduction of .updateIndexes() that needs to be called after any
   call to .insertSCell() or .eraseCell().
   (Pierre Gueth [#1020](https://github.com/DGtal-team/DGtal/pull/1020))
 - Transpose of linear operators.
   (Pierre Gueth [#1020](https://github.com/DGtal-team/DGtal/pull/1020))
 - Intensity operator on vector fields.
   (Pierre Gueth [#1020](https://github.com/DGtal-team/DGtal/pull/1020))
 - Reorder operators to remap indexes.
   (Pierre Gueth [#1020](https://github.com/DGtal-team/DGtal/pull/1020))

- *Geometry Package*
 - New EstimatorCache class to cache quantities estimated by a
   surfel local estimator. (David Coeurjolly,
   [#927](https://github.com/DGtal-team/DGtal/pull/927))
 - New digital surface local estimator that computes a sphere
  fitting. It requires to have the Patate library installed (and
  WITH_PATATE=true): http://patate.gforge.inria.fr/html/. See
  SphereFittingEstimator (David Coeurjolly,
  [#929](https://github.com/DGtal-team/DGtal/pull/929))
 - Algorithm to compute the union of two DSSs in logarithmic time
	(Isabelle Sivignon,
	[#949](https://github.com/DGtal-team/DGtal/pull/949))
 - InexactPredicateLpSeparableMetric class is now templated by an
   EuclideanRing type. (David Coeurjolly,
   [#1017](https://github.com/DGtal-team/DGtal/pull/1017))
 - Main example files of geometry/curves are introduced in the list of examples
   and briefly described.
   (Tristan Roussillon, [#1026](https://github.com/DGtal-team/DGtal/pull/1026))
 - New algorithms to compute the convex hull of planar point sets.
   (Tristan Roussillon, [#1028](https://github.com/DGtal-team/DGtal/pull/1028))
 - Lambda maximal segment tangent direction estimator 2D/3D: LambdaMST2D, LambdaMST3D.
   A fast tangent direction estimator which uses maximal digital straight segments.
   (Kacper Pluta, [#1021](https://github.com/DGtal-team/DGtal/pull/1021))
 - Segmentation of 3D digital curves by a combination of the segmentations of its 2D
   projections onto 2D base planes: XY, XZ, YZ. Notice that, only valid projections
   are used. By valid one understands that there are no two 3D points which are projected
   onto the same 2D point. A segment is computed as long as is extendable and at least
   two projections are valid.
 : NaiveDSS3DComputer.
   (Kacper Pluta, [#1021](https://github.com/DGtal-team/DGtal/pull/1021))

- *Math Package*
 - Utilities added (OrderedLinearRegression) to perform sequential
   linear model estimation of scalar data. (David Coeurjolly, Jérémy
   Levallois [#935](https://github.com/DGtal-team/DGtal/pull/935),
   backport from imagene)
 - New linear algebra concepts: CDenseVector, CDenseMatrix, CSparseMatrix.
   (Pierre Gueth [#1007](https://github.com/DGtal-team/DGtal/pull/1007))

- *Image Package*
 - Adding copy between images of different types. (Roland Denis [#1001]
   (https://github.com/DGtal-team/DGtal/pull/1001))

- *IO Package*
 - Fix RawWriter and RawReader. Added templated generic RawReader::importRaw
   and RawWriter::exportRaw.
   (Pierre Gueth [#1010](https://github.com/DGtal-team/DGtal/pull/1010))
 - New 2D DEC board style with orientated cells.
   (Pierre Gueth [#977](https://github.com/DGtal-team/DGtal/pull/977))
 - Limited interaction added to QGLViewer Viewer3D class. The user
   may assign integer identifiers (OpenGL names) to surfels and
   callback functions, which are called when surfels are
   selected. (Jacques-Olivier Lachaud
   [#942](https://github.com/DGtal-team/DGtal/pull/942))
 - Balls can be exported to OBJ in Board3D and ball resolution can now
   be specified in Viewer3D and Board3D (David Coeurjolly,
   [#945](https://github.com/DGtal-team/DGtal/pull/945))
 - Viewer3d cleanings with better organisation through the
   separation of all code generating the GL lists. (Bertrand Kerautret)
  ([#945](https://github.com/DGtal-team/DGtal/pull/945))
 - Operators added to perform computations on Color objects (addition,
   substraction scaling...). Color is now CopyConstructible and
   Assignable (David Coeurjolly
   [#940](https://github.com/DGtal-team/DGtal/pull/940))
 - Improvement of memory footprint of DGtal::Color (David Coeurjolly,
   [#961](https://github.com/DGtal-team/DGtal/pull/961))
 - New colormap adapter to add ticks/iso-contours (regularly spaced or
   specified by the user) to a given colormap. (David Coeurjolly,
   [#987](https://github.com/DGtal-team/DGtal/pull/987))
 - New flag (-DWITH_QT5) enables QT5 support in libqglviewer. (Nicolas
   Aubry, [#983](https://github.com/DGtal-team/DGtal/pull/983))
 - Board2D now supports quadratic Bezier curve drawing. (Tristan Roussillon,
   [#1002](https://github.com/DGtal-team/DGtal/pull/1002))
 - MeshWriter class can now export OBJ file including colors.
   (Bertrand Kerautret, [#1016](https://github.com/DGtal-team/DGtal/pull/1016))
 - Viewer3D: Shift-L / L key binding added to save and restore camera settings.
   (Bertrand Kerautret, [#1024](https://github.com/DGtal-team/DGtal/pull/1024))
 - Viewer3D:  change the chronological order to diplay primitives (in the draw
   function) in order to see see textured image primitives through the
   transparency of other 3D primitives. (Bertrand Kerautret,
   [#1041](https://github.com/DGtal-team/DGtal/pull/1041))


- *Kernel Package*
- HyperRectDomain can now be empty (lowerBound == upperBound + diagonal(1)).
    Warning about the use of lexicographical order in comparison operators of
    PointVector. (Roland Denis,
    [#996](https://github.com/DGtal-team/DGtal/pull/996))
  - Adds generic linearization (point to index) and reverse process (index to
    point), specialized for HyperRectDomain. (Roland Denis,
    [#1039](https://github.com/DGtal-team/DGtal/pull/1039))
 - HyperRectDomain can now be empty (lowerBound == upperBound +
    diagonal(1)). Warning about the use of lexicographical order in
    comparison operators of PointVector. (Roland Denis,
    [#996](https://github.com/DGtal-team/DGtal/pull/

- *Shapes Package*
 - Adds a vertex Iterator in the Mesh class in addition to the
   ConstIterator and adds a new method to change the color of a
   specific face. (Bertrand Kerautret,
   [#937](https://github.com/DGtal-team/DGtal/pull/937))
 - New methods to generate basic 3D tubular meshes and height
   fields. New mesh module documentation added. (Bertrand Kerautret,
   [#969](https://github.com/DGtal-team/DGtal/pull/969))
 - Refactoring of CSG operations on Euclidean / Digital shapes to easily
   combine several operations.
   EuclideanShapesUnion, EuclideanShapesIntersection and
   EuclideanShapesMinus are now deprecated. Use EuclideanShapesCSG
   instead.
   DigitalShapesUnion, DigitalShapesIntersection and
   DigitalShapesMinus are now deprecated. Use DigitalShapesCSG
   instead. (Jérémy Levallois
   [#962](https://github.com/DGtal-team/DGtal/pull/962))
 - Add various methods in the Mesh class to get the bounding box, to
   change the mesh scale or to subdivide triangular faces. (Bertrand
   Kerautret, [#990](https://github.com/DGtal-team/DGtal/pull/990) and
   [#992](https://github.com/DGtal-team/DGtal/pull/992))
 - New copy constructor and copy operator on Mesh object (and
   documentation added about vertex ordering for obj format).
   (Bertrand Kerautret,
   [#976](https://github.com/DGtal-team/DGtal/pull/976))

- *Arithmetic Package*
 - Algorithm to compute the fraction of smallest denominator in
	between two irreducible fractions (Isabelle Sivignon
	[#949](https://github.com/DGtal-team/DGtal/pull/949))

## Bug Fixes

- *Configuration*
  - Removing code coverage with coverall.io (David Coeurjolly,
  [1040](https://github.com/DGtal-team/DGtal/pull/1032)).
  - Forces Eigen 3.2.1 minimum (for a bug fix).  (Jacques-Olivier
    Lachaud, [1032](https://github.com/DGtal-team/DGtal/pull/1032)).
  - Fix issue #925, detection of Eigen3 (3.1 minimum) and also issue
    #924, DGtal configuration file when using Eigen3.  (Jacques-Olivier
    Lachaud, [#926](https://github.com/DGtal-team/DGtal/pull/926))
 - Backport of changes in google/benchmarck API for micro-benchmarking
   (David Coeurjolly, [#1014](https://github.com/DGtal-team/DGtal/pull/1014))
 - New travis configuration file to enable new travis Docker based
   container system (David Coeurjolly,
   [#1030](https://github.com/DGtal-team/DGtal/pull/1030))
 - Various fixes of compiler warnings due to unused paramters (David
   Coeurjolly, Roland Denis,
   [#1034](https://github.com/DGtal-team/DGtal/pull/1030))


- *Base Package*
 - Fix bug with LabelledMap copy constructor and copy iterator. (Roland
   Denis, [#973](https://github.com/DGtal-team/DGtal/pull/973))
 - Fix bug with Labels iterator when first index is set (Roland Denis,
 [#972](https://github.com/DGtal-team/DGtal/pull/972))
 - Iterator category fix for boost > 1.57 (David Coeurjolly,
 [#938](https://github.com/DGtal-team/DGtal/pull/938))
 - Cleanup of DGtal namespaces (David Coeurjolly,
 [#993](https://github.com/DGtal-team/DGtal/pull/993))


- *Geometry Package*
 - Fix bug occuring in the computation of the Faithful Polygon (class FP)
   in the closed case, ie. with circulators.
   (Tristan Roussillon, [#939](https://github.com/DGtal-team/DGtal/pull/939))
 - Fixing DSS based length estimator on open curves. (David
   Coeurjolly, [#941](https://github.com/DGtal-team/DGtal/pull/941))
 - Fix bug of method ArithmeticalDSL::getPoint with negative values
   of positions as input arguments.
   (Tristan Roussillon, [#944](https://github.com/DGtal-team/DGtal/pull/944))
 - Fix too restrictive asserts of methods
	ArithmeticalDSSConvexHull::smartCH and
	ArithmeticalDSSConvexHull::smartCHNextVertex to enable negative
	positions as input arguments. (Isabelle Sivignon,
	[#950](https://github.com/DGtal-team/DGtal/pull/950))
 - Fix Bezout Vector computation (Isabelle Sivignon,
 [#948](https://github.com/DGtal-team/DGtal/pull/948))
 - Fix issues with SphereFitting and TensorVoting local estimators on
   digital surfaces (Jérémy Levallois, David Coeurjolly
   [#970](https://github.com/DGtal-team/DGtal/pull/970))

- *IO Package*
 - Performance improvement of color managment in Display3D, Board3D
   and Viewer3D: no more "createNew...List" when setting a new
   color. (David Coeurjolly,
   [#958](https://github.com/DGtal-team/DGtal/pull/958))
 - Radius and resolution of balls have been fixed when used to
   represent a 3D point in grid mode (David Coeurjolly,
   [#978](https://github.com/DGtal-team/DGtal/pull/978))
 - Change in the mesh export in OFF format: now it tries by default to export
   colors (if stored). (Bertrand Kerautret,
   [#985](https://github.com/DGtal-team/DGtal/pull/985))
 - Bugfix in quad visualization in BoardD3D and Viewer3D (David
   Coeurjolly, [#980](https://github.com/DGtal-team/DGtal/pull/980))
 - Fix warnings message of std::abs in Display3D.    (Bertrand Kerautret,
   [#991](https://github.com/DGtal-team/DGtal/pull/991))
 - Fix memory leaks present in the Viewer3d.  (Bertrand Kerautret,
   [#995](https://github.com/DGtal-team/DGtal/pull/995))
 - Fix issues in OBJ color export when exporting voxels. (David
   Coeurjolly, [#1022](https://github.com/DGtal-team/DGtal/pull/1022))
 - Fix compilation issue on gentoo system related to MeshWriter
   (gcc version 4.9.2-r2). (Van Tho Nguyen,
   [#1035](https://github.com/DGtal-team/DGtal/pull/1035))
 - Fix deprecated usage of setMouseBindingDescription with QGLViewer >= 2.5.0.
   (Roland Denis, [#1036](https://github.com/DGtal-team/DGtal/pull/1036))

- *Kernel Package*
  - BasicDomainSubSampler can now handle non 0 origin point. This update also
    correct the search of point which are outside the source domain (it is now
    checked in testBasicPointFunctors). (Bertrand Kerautret,
    [989](https://github.com/DGtal-team/DGtal/pull/989)).

- *Topology  Package*
  - Fix loop bug in extractAllConnectedSCell of Surfaces from helpers.
    (Bertrand Kerautret, [994](https://github.com/DGtal-team/DGtal/pull/994)).

- *DEC  Package*
  - Fix missing include in testEigenSolver.
    (Jacques-Olivier Lachaud,
    [1032](https://github.com/DGtal-team/DGtal/pull/1032)).


# DGtal 0.8


## New Features / Critical Changes

- *General*
 - This Changelog has been ported to MarkDown (David Coeurjolly,
   [#846](https://github.com/DGtal-team/DGtal/pull/846))
 - The DGtal main website is now http://dgtal.org

 - Global refactoring of base functors (David Coeurjolly,
   [#861](https://github.com/DGtal-team/DGtal/pull/861))
    - BasicFunctor functors have been moved to functors:: namespace.
    - DefaultFunctor has been renamed functors::Identity.
    - xxxFunctor have been renamed to xxx.

 - Moving graph, topology, geometry/estimation concepts into
   namespace concepts::, also moving some functors into namespace
   functors:: (Jacques-Olivier Lachaud,
   [#912](https://github.com/DGtal-team/DGtal/pull/912)).

- *DEC Package*
 - DGtal 0.8 contains the first release of the Discrete Exterior
   Calculus Package. DEC provides an easy and efficient way to
   describe linear operator over various structure. Basic operators,
   such as Hodge duality operator or exterior derivative, can be
   combined to create classical vector analysis operator such as
   gradient, curl and divergence. (Pierre Gueth,
   [#877](https://github.com/DGtal-team/DGtal/pull/877))


- *Geometry Package*
 - Add digital nD Voronoi Covariance Measure support, as well as
  digital geometric estimators based on it. Add tests and examples of
  feature detection with VCM. (Jacques-Olivier Lachaud,
  [#803](https://github.com/DGtal-team/DGtal/pull/803))

 - Add Integral Invariant estimators so that they meet the concept of
  surface local estimator. Add geometric functors to define easily all
  the geometric estimators that can be built from the volume and
  coariance matrix. Previous estimators (IntegralInvariantMeanCurvatureEstimator
  and IntegralInvariantGaussianCurvatureEstimator) are removed. Please use
  the new ones instead. (Jeremy Levallois, Jacques-Olivier Lachaud,
  [#803](https://github.com/DGtal-team/DGtal/pull/803)
  [#856](https://github.com/DGtal-team/DGtal/pull/856)
  [#893](https://github.com/DGtal-team/DGtal/pull/893))

 - Various geometric predicates are now available in order to test the
  orientation of three points in the planes. Most classes are template
  classes parametrized by a type for the points (or its coordinates)
  and an integral type for the computations. They always return an
  exact value (or sign), provided that the integral type used for the
  computations is well chosen with respect to the coordinates of the
  points. Some implementations do not increase the size of the input
  integers during the computations. (Tristan Roussillon,
  [#755](https://github.com/DGtal-team/DGtal/pull/755))

 - Logarithmic construction of an arithmetical DSS of minimal
   parameters from a bounding DSL and two end points (ctor of
   ArithmeticalDSS) (Tristan Roussillon,
   [#819](https://github.com/DGtal-team/DGtal/pull/819))

 - Proof-of-concept that path-based norms can be implemented in a
   separable approach using logarithmic cost predicates
   (experimental::ChamferNorm2D). (David Coeurjolly,
   [#898](https://github.com/DGtal-team/DGtal/pull/898))

 - Logarithmic construction of an arithmetical DSS of minimal
   parameters from a bounding DSS (of known leaning points)
   and two end points (ctor of
    ArithmeticalDSS) (Tristan Roussillon,
    [#914](https://github.com/DGtal-team/DGtal/pull/914))

 - Feature extraction algorithm from Tensor Voting.(Jérémy Levallois,
   David Coeurjolly,
   [#895](https://github.com/DGtal-team/DGtal/pull/895))

 - Ray shooting intersection predicates (ray-triangle, ray-quad,
   ray-surfel) added in geometry/tools (David Coeurjolly,
   [#904](https://github.com/DGtal-team/DGtal/pull/904))


- *IO Package*
  - Now VolReader/VolWriter and LongvolReader/LongvolWriter support the
   usage of Center-(X,Y,Z) parameters, as described in Vol file
   specification. (Jérémy Levallois,
   [#879](https://github.com/DGtal-team/DGtal/pull/879))

- *Math Package*

    - New classes to compute nD eigen decomposition of symmetric
      matrix (class EigenDecomposition).  Add tests. (Jacques-Olivier
      Lachaud, #803)
    - Simple Linear Regression tool added (backport from
      imagene). (David
      Coeurjolly, [#794](https://github.com/DGtal-team/DGtal/pull/794))

- *Kernel package*
  - BasicPointFunctors functors have been moved in the functors::
    namespace (David Coeurjolly,
    [#863](https://github.com/DGtal-team/DGtal/pull/863))

- *For developpers*
     - Google Benchmark can be enabled to allow micro-benchmarking in
         some DGtal unit tests (https://github.com/google/benchmark)
         (David Coeurjolly,
         [#790](https://github.com/DGtal-team/DGtal/pull/790))

- *Images*
   - Classes to perform rigid transformations of 2D and 3D images
     (Kacper Pluta,
     [#869](https://github.com/DGtal-team/DGtal/pull/869))

## Changes

- *Base Package*
 - Add comparison operators in variants of CountedPtr. Improve
   coverage of these classes and fix compilation problem
   (Jacques-Olivier Lachaud)
 - Update doc of CountedPtr, CountedPtrOrPtr and
   CountedConstPtrOrConstPtr. Add asserts. Add tests. Fix issue 773
   (https://github.com/DGtal-team/DGtal/issues/773). (Jacques-Olivier
   Lachaud, [#894](https://github.com/DGtal-team/DGtal/pull/894)).
 - XXXOutputRangeYYY classes are now called
   XXXRangeWithWritableIteratorYYY (Tristan Roussillon,
   [#850](https://github.com/DGtal-team/DGtal/pull/850)).

- *Geometry Package*
 - Fix and add concept of CSurfelLocalEstimator and related ground
  truth estimators for implicit polynomial shapes
  (TrueDigitalSurfaceLocalEstimator). (Jacques-Olivier Lachaud,
  [#803](https://github.com/DGtal-team/DGtal/pull/803))
 - Random-access iterators added in ArithmeticalDSL. (Tristan
   Roussillon, [#801](https://github.com/DGtal-team/DGtal/pull/801))
 - Updates in Metric concepts: better and simpler concept structure
   and a new adapter to adapt any euclidean metric to a digital one
   (with values on Z) (David Coeurjolly,
   [#870](https://github.com/DGtal-team/DGtal/pull/870)
 - CubicalSudivision has been renamed SpatialCubicalSubdivision and
   moved to "geometry/tools" (David Coeurjolly,
   [#862](https://github.com/DGtal-team/DGtal/pull/862))

- *IO Package*
  - Better handling of materials in Board3D and OBJ exports. (David
    Coeurjolly,
    [#784](https://github.com/DGtal-team/DGtal/pull/784))
  - New 'basic' display mode for surfels (oriented or not), useful for
    large digital surface displays (quads instead of 3D prism)
    (Bertrand Kerautret,
    [#783](https://github.com/DGtal-team/DGtal/pull/783))
  - New clear() method to subclasses of Display3D (Viewer3D and
    Board3D) to clear the current drawning buffer. (Kacper Pluta,
    [#807](https://github.com/DGtal-team/DGtal/pull/807))
  - New draw() method for 3D display models (Viewer3D and Board3D) to
    display surfels with prescribed normal vectors (David Coeurjolly,
    [#802](https://github.com/DGtal-team/DGtal/pull/802)).
  - When exporting an 3D visualization to OBJ, a new option will
    rescale the geometry to fit in [-1/2,1/2]^3. (David Coeurjolly,
    [#820](https://github.com/DGtal-team/DGtal/pull/820))
  - New raw import/export for 32 bits images (Bertrand Kerautret,
	[#877](https://github.com/DGtal-team/DGtal/pull/876))

- *Kernel Package*

  - New functor DomainSubSampler allowing to apply different
    samplings with larger or smaller size on N dimensional domain. New tests
    and examples are given for 2D and 3D images (Bertrand Kerautret,
    [825](https://github.com/DGtal-team/DGtal/pull/825) and
    [882](https://github.com/DGtal-team/DGtal/pull/882)).

- *Shapes Package*
  - Shape concepts have been moved to concepts:: namespace (David
  Coeurjolly, [#871](https://github.com/DGtal-team/DGtal/pull/871))

- *Topology Package*
  - Surfaces::findABell accepts now arbitrary pair of points (Jacques-Olivier
    Lachaud, David Coeurjolly,
    [#851](https://github.com/DGtal-team/DGtal/pull/851))



## Bug Fixes


- *Base Package*

  - Fixing issue on Circulator/IteratorFunctions (related to #770 on
    MacOS).

- *Kernel Package*
  - BinaryPointPredicate is now specialized for DGtal::AndBoolFct2 and
    DGtal::OrBoolFct2 in order to guarantee that the second computation
    is not performed when the first point predicate return false (resp. true)
    with DGtal::AndBoolFct2 (resp. DGtal::OrBoolFct2) (Tristan Roussillon
    [#852](https://github.com/DGtal-team/DGtal/pull/852)).

- *Geometry Package*
  - Bug fix in PowerMap construction. (David Coeurjolly,
    [#814](https://github.com/DGtal-team/DGtal/pull/814))
  - Bug fix in 3d display of StandardDSS6Computer (Tristan Roussillon
    [#854](https://github.com/DGtal-team/DGtal/pull/854))

- *Topology Package*
  - small fix in ImplicitDigitalSurface. (Jacques-Olivier Lachaud,
    [#803](https://github.com/DGtal-team/DGtal/pull/803))
  - fix examples volTrackBoundary and volScanBoundary for DEBUG mode
    (Jacques-Olivier Lachaud, David Coeurjolly,
    [#851](https://github.com/DGtal-team/DGtal/pull/851))
  - New methods to fill the interior/exterior of digital contours
    (in the Surface class of topology/helpers).  (Bertrand Kerautret
    [#827](https://github.com/DGtal-team/DGtal/pull/827))


- *Graph Package*
  - fix examples volDistanceTraversal for DEBUG mode (Jacques-Olivier Lachaud,
    David Coeurjolly, [#851](https://github.com/DGtal-team/DGtal/pull/851))

- *Image Package*
  - Fixing template types in ImageAdapter (David Coeurjolly,
    [#835](https://github.com/DGtal-team/DGtal/pull/835))
  - Fixing image thresholders (SimpleThresholdForegroundPredicate and
    IntervalForegroundPredicate) which require CConstImage instead of
    CImage (David Coeurjolly,
    [#843](https://github.com/DGtal-team/DGtal/pull/843))

- *IO*
  - Bug fix for reading PGM(P2) 3D. (Kacper Pluta,
   [#853](https://github.com/DGtal-team/DGtal/pull/853))
  - Renaming BasicColorToScalarFunctors namespace to functors:: (David
    Coeurjolly,  [#857](https://github.com/DGtal-team/DGtal/pull/857))
  - Fix OpenGL warnings by redefining openGL primitive (glSphere) (Bertrand
    Kerautret [#981](https://github.com/DGtal-team/DGtal/pull/891))

=== DGtal 0.7 ===

*General*

    - Unit tests build is now disabled by default (to turn it on, run cmake with "-DBUILD_TESTING=on")

    - The "boost program option library" dependency was removed.

    - DGtal needs boost >= 1.46.

    - Thanks to new compiler warning option (-Wdocumentation), the doxygen documentation has been considerably improved.

*Base Package*

    - Complete rewriting of Clone, Alias and ConstAlias
      classes. Parameter passing is now documented with a standardized
      method to determine parameters unambiguously. Associated classed
      CowPtr, CountedPtrOrPtr and CountedConstPtrOrConstPtr are now used
      in conjunction with the previous classes.

    - Few improvments in Clock and Trace base classes.

*Kernel Package*

    - Two initialisation methods (initRemoveOneDim and initAddOneDim)
      for the Projector Functor from the BasicPointFunctors class in
      order to simplify the slice images (with example and test in 2D
      slice image extraction from 3D volume file).

    - New basic functors:
	- SliceRotator2D: to rotate 2D Slice images from 3D volume.
	- Point2DEmbedderIn3D: a simple functor to embed in 3d a 2d points
	  (useful to extract 2D image from 3D volume).

    - Sets have been updated to own their domain with a copy-on-write pointer,
      in order to avoid some inconsistencies.

*Topology Package*

    - Fixing bugs in Object::isSimple for some digital
      topologies. Speed of Object::isSimple has been improved. Homotopic
      thinning is much faster (even without a precomputed simplicity
      table).

    - Objects have been updated to use Clone services.

*Geometry Package*

    - New classes to deal with arithmetical digital straight segments.
      Now the representation of the primitives and their recognition
      along a discrete structure are separated. The unique class
      ArithmeticalDSS,  which was a segment computer, has been replaced by
      mainly three classes: ArithmeticalDSL, ArithmeticalDSS and
      ArithmeticalDSSComputer. This is described in a doc page of the geometry
      package. Note that Backward/Forward suffixes have been renamed into
      Back/Front. Moreover, get prefixes for data members accessors have been
      removed.

    - Generic adapter to transform a metric (model of CMetric) with
      monotonic (see doc) properties to a separable metric (model of
      CSeparableMetric) which can be used in
      VoronoiMap/DistanceTransformation algorithms.

    - New possibility to access the 3 2D ArithmeticDSS object within an
      ArithmeticDSS3d.

    - New local estimator adapter to make easy implementation of locally defined
      differential estimator on digital surfaces.

    - New documentation on local estimators from digital surface
      patches and surfel functors. New normal vector estimator from
      weighted sum of elementary surfel normal vectors added.

    - With an optional binding with CGAL and Eigen3, new curvature and
      normal vector estimators have been added. For instance, you can
      now estimate curvature from polynomial surface fitting (Jet
      Fitting) and Monge forms.

    - Minor improvements in the spherical accumulator.

    - Improvement of integral invariant estimators (better memory footprint,
	...).
      They also allow to estimate principal curvatures using Covariance matrix.
      Covariance matrix is also "masks" based, so the computation is efficient.

    - New algorithms to compute the minimal characteristics of a
      Digital Straight Line subsegment in logarithmic time using local
      convex hulls or Farey Fan. Also works when the DSL
      characteristics are not integers.

    - Chord algorithm for (naive) plane recognition and width computation.

    - New organization for computing primitives. Introduction of the concept
      of PrimitiveComputer and specialization. COBA algorithm and Chord
      algorithm are now models of AdditivePrimitiveComputer.

    - Introduction of the primitive ParallelStrip, computed by COBA and Chord
      algorithms

    - New documentation for planarity decision, plane recognition and width
      computation.
      Quantitative and qualitative evaluation of COBA and Chord algorithm.

    - Bug fix in COBA algorithm when extending an empty computer with a group of
      points.

    - add standard plane recognition with adapter classes both for COBA and
      Chord algorithm.

*Shape Package*

    - The class MeshFromPoints was transformed into Mesh (more from
      shapes/fromPoints to shapes/ directory), iterators on mesh
      points and mesh face.

*Topology Package*

    - The class SCellToMidPoint is now deprecated. Use CanonicSCellEmbedder
      instead to map a signed cell to its corresponding point in the Euclidean
      space

*IO Package*

    - Complete refactoring of 3D viewers and boards (Viewer3D, Board3DTo2D).
    - New Board3D to export 3D displays to OBJ 3D vector format.
    - A new display of 2D and 3D image in Viewer3D.
    - New reader: HDF5 file with 2D image dataset(s) (8-bit with palette and
      24-bit truecolor with INTERLACE_PIXEL).
    - New GenericReader and Generic Writer for both 2D, 3D and ND images.
    - Adding a Table Reader to extract objets given in a specific column from a
      text file.
    - Adding missing PPM Reader.
    - Adding missing DICOM reader (with ITK library)
    - Adding ITK reader and ITK writer
    - OpenInventor (SOQT/Coin3D) based viewer has been removed (please consider
      release <=0.6 if interested).

*Image Package*

    - New concepts : CImageFactory to define the concept describing an
      image factory and CImageCacheReadPolicy/CImageCacheWritePolicy
      to define the concept describing cache read/write policies.

    - New classes : ImageFactoryFromImage to implement a factory to
      produce images from a "bigger/original" one according to a given
      domain, ImageCache to implement an images cache with 'read and
      write' policies, TiledImageFromImage to implement a tiled image
      from a "bigger/original" one.

    - ImageContainerByITKImage complies with CImage.
      The container has been moved from the DGtal::experimental namespace to
      the main DGtal namespace.

*Graph Package*

    - New graph visitor, which allows to visit a graph according to
      any distance object (like the Euclidean distance to some point).

*Math Package*

    - add Histogram class and CBinner concept.
    - add math concepts diagram.


=== DGtal 0.6 ===

 *General*
    - Multithread capabilities via OpenMP are now detected during DGtal
      build. Example of usage can be found in the Volumetric module.

 *Documentation*
    - update documentation for boost concepts, so that subconcepts are
      displayed and html reference pages are pointed.
    - package/module documentation files are now in their associated
      package folder (e.g. kernel/doc/ for kernel package related
      documentation pages). The "make doc" command (or "make dox", see
      below) generates the documentation in the "html/" sub-folder of your
      current build folder.
    - latex citations within doxygen documents are now working

 *Base Package*
    - correct concept checks for some range concepts.
    - Statistic class moved to math package

 *Kernel Package*
    - digital sets are now also point predicates, update of
      DigitalSetDomain accordingly. As a consequence, SetPredicate is
      now deprecated.
    - exposed Compare template parameter of underlying std::set in
      DigitalSetBySTLSet class.

    - new documentation for module digital sets.

 *Arithmetic Package*
    - new class for representing lattice polytopes in 2D (with cut
      operations)
    - bugfix in LighterSternBrocot::Fraction
    - bugfix in ArithmeticalDSS (thanks, Kacper)

 *Image Package*
    - Update on image writers (no colormap required for scalar only writers).
      Documentation updated.
    - New image adapters to adapt both domains and values of an image
      (ImageAdapter and ConstImageAdapter).
    - several enhancements of the main image concept and its image
      container models

 *Geometry Package*
    - New primitives for digital plane recognition. Naive planes, and
      more generally planes with arbitrary axis-width can be detected
      and recognized incrementally. Based on a COBA algorithm
      implementation, which uses 2D lattice polytopes.
    - Fréchet segment computer added to compute bounded simplifications of
      digital curves for instance.
    - Complete rewritting of volumetric tools by separable processes:
      new generic algorithms (VoronoiMap, PowerMap) and metric
      concepts hierarchy (l_2, l_p, ...p) to efficiently compute
      DistanceTransformation, ReverseDistanceTransformation and
      preliminary medial axis extraction.
    - Separable volumetric tools are now multithread using OpenMP.
    - New curvature estimator in 2D/3D based on integral invariants
      (both mean and gaussian curvatures in 3D).

 *Shape Package*
    - New operators available on digital and Euclidean shapes (Union,
      Intersection, Minus)

 *Topology Package*
    - update documentation for digital surfaces and digital surface
      containers so as to emphasize the fact that the ranges are only
      single-pass.

 *Graph Package*
    - New package gathering graph related structures and algorithms
      (visitors, graph concepts, ...)
    - Add concepts for graph visitors
    - Add boost::graph support for DigitalSurface
    - Add documentation for graph package.

 *Math Package*
    - Exact exponentiation x^p by squaring on O(log p) added
      (BasicMathFunctions::power).

 *For developers*
    - new "make dox" target to only build dox file documentation
      ("make doc" for complete documentation build)


=== DGtal 0.5.1 ===
Posted on June, 6th, 2012 by David Coeurjolly

    - New way to cite package/module authors in the documentation
    - Improvement of DGtal::GridCurve ranges
    - Improvement of package concepts  in the  documentation
    - new documentation for DGTal build on MSWindows
    - arithmetic is now a main package (previously in math)
    - Specialized classes for classical metric adjacencies


=== DGtal 0.5 ===
Posted on May, 9th, 2012 by David Coeurjolly

Many changes have been pushed to this release with a lot of nice
tools.  Before going into details component by component, we would
like to focus on a couple of new cool features:

  - new arithmetic package (fractions, models of fraction,
    Stern-Brocot, continued fraction,...)
  - new nD DigitalSurface model (collections of (n-1) topological cells
    with many tools/utilities to track surface elements)
  - update of the build system to make easier the use of DGtal in your
    projects.
  - DGtal and DGtalTools
  - many bugfixes..

* Overall  Project

  - In previous DGtal releases, tools were given in the source
    "tools/" folder. In this release, we have chosen to move the
    tools to another GitHub project
    (http://github.com/DGtal-team/DGtalTools) with a specific
    development process. Please have a look to this project to get
    nice tools built upon the DGtal library.

  - cmake scripts and DGtalConfig have been widely updated to make
    easier the use of the library in your own code

  - We are debugging both the code and the scripts to make it compile
    on windows. We still have couple of issues but most of DGtal
    compiles.

  - Again, efforts have been done on the documentation.


* Package Topology:

 - Creation of the graph concept (see Doxygen documentation)

 - Graph tools have been added: breadth first visitor for any model of
   graph

 - Creation of high-level classes to represent several kinds of
   digital surfaces. Surfaces are n-1 dimensional objetcs and may be
   open or closed. There are several models of digital surface
   containers: boundary of a set of points, explicit set of surfels,
   boundary of a digital object defined by a predicate, frontier
   between two regions, light containers that are discovered on
   traversal but not stored explicitly, etc.

 - All these digital surfaces can be manipulated through the same
   object (DigitalSurface), whichever the container.

 - DigitalSurface is a model of a graph whose vertices are the surfels
   and whose arcs are the connections between surfels.

 - Definition of umbrellas over digital surfaces, that forms faces on
   the surface graph.

 - In 3D, digital surface form combinatorial 2-manifolds with boundary

 - Digital surface can be exported in OFF format

 - Several examples using digital surfaces are provided, like
   extracting isosurfaces from images or volume files defining
   surfaces in labelled images.

* Package Algebraic (new package)

 - Definition of n-variate polynomial as a one-dimensional polynomial
   whose coefficients are n-1-variate polynomials. Coefficient ring
   and dimension are templated.

 - Creation of a reader that can transform a string representation of
   multivariate polynomial into such polynomial object. Use
   boost::spirit.

 - Example using package Topology to extract and display implicit
   polynomial surfaces in 3D.

* Package Arithmetic (new package)

 - Standard arithmetic computations are provided: greatest common
   divisor, Bézout vectors, continued fractions,  convergent.

 - Several representations of irreducible fractions are provided. They
   are based on the Stern-Brocot tree structure. With these fractions,
   amortized constant time operations are provided for computing
   reduced fractions.

 - An implementation of patterns and subpatterns is provided, based on
   the irreducible fractions.
 - A representation of digital standard line in the first quadrant is
   provided, as well as fast algorithms to recognize digital straight
   subsegments.


* Package Image

  - Complete refactoring of Images and ImageContainers (more
    consistent design)

  - Documentation added

  - Graph of concepts added in the documentation


* Package Geometry

  - New SegmentComputer (a.k.a. geometrical primitives to use for
    recognition, curve decomposition,...) : ArithDSS3D (3D DSS), DCA
    (Digital Circular Arcs), CombinatorialDSSS, ...

  - New normal vector field estimation based on elementary normal
    vector convolution in n-D

  - Distance Transformation by Fast Marching Method added.

* Package IO

  - Complete refactoring of the way a DGtal object is displayed in
    boards/viewers.

  - New 2D board  backend: you can export your drawning in TikZ for
    latex includes.


=== DGtal 0.4 ===
Posted on September 26, 2011 by David Coeurjolly

	* Global changes:
	   - A better decomposition of DGtal algorithms and
	data structures into packages.
	   - By default, DGtal is built with minimal dependencies.
	   - Concepts and concept checking mechanism have been
	considerably improved.

	* Kernel Package: refactoring of Integer types considered in
	DGtal.

	* Topology Package: Interpixel/cellular topological model,
	boundary tracking tools, ...

	* Geometry Package:
	  - many things have been added in the 1D contour analysis module:
	multi-modal representation of 1D contours and curves (GridCurve facade),
	decomposition/segmentation into primitives, many differential
	estimators added, helpers for multigrid comparison of estimators
	  - multigrid digital set generators from implicit and parametric
	shapes in dimension 2.

	* I/O Package: refactoring/enhancements of DGtal boards and
	viewers,  enhancement of 2D boards with libcairo and a new
	Board3Dto2D board has been added.


	* Tools: multigrid shapeGenerator/contourGenerator added,
	lengthEstimator/estimatorComparator  added for differential
	estimator multigrid comparison, connected components extraction in
	3D, ...

	* Documentation: User guide has been improved thanks to a
	decomposition of the library into packages.

=== DGtal 0.3.1 ===
Posted on April 4, 2011 by David Coeurjolly

	* Quick release due to a build problem on linux. No more feature
	added.
	* Preliminary cellular grid documentation added.
	* Documentation cleanup.




=== DGtal 0.3.0 ===
Posted on April 1, 2011 by David Coeurjolly

Beside the DGtal presentation at DGCI 2011, we are pleased to announce a new
DGtal release 0.3.0.

New features:

    User-guide added (based on doxygen system)
    Kernel: new concepts and controls to enhance the Interger type management,
            new iterators (Range/SubRange) on HyperRectDomains.
    Topology: interpixel model added (cells, boundary tracking mechanisms,…)
    Geometry 2D: 2D curve primitive decomposition, tangential cover,
                 convexity/concavity decomposition.
    Geometry nD: reverse Euclidean distance transformation
    Visualisation: stream mechanism to visualize 3D DGtal objects with
	           libQGLViewer (optional) Shape generator factory added in nD

BugFixes, enhancements:

    Many bugs have been fixed for this release.
    cmake DGtal dependency checking process is more stable now

Known problems:

    For technical reasons, we haven’t be able to verify that this release also
    compile on Windows Visual Studio systems (see ticket #87). A new release
    will fix this problem as soon as possible.





=== Older Releases ===





2011-04-01 dcoeurjo
	* Release 0.3.0
	* Kernel: global enhancement of different Integer types and
	associated concepts.
	* Topology: interpixel topology, cells, surface tracking
	* Geometry2D: contour primitive decomposition, tangential cover,
	convexity/concavity decomposition.
	* GeometrynD: Reverse DT transformation (Euclidean)
	* Infrastructure: 3D visualisation of DGtal objects with
	libQGLViewer, shape factory
	* IO: PointListReader added
	* Documentation: first DGtal user-guide


2010-01-12 dcoeurjo
	* Release 0.2
	* Kernel: DGtalBoard mechanism for 2D drawing of DGtal objects, ..
	* Geometry package
	   - Volumetric: distance transformation with separable	metric
	(l2, l1 and linfinity) in arbitrary dimension
	   - 2D: Arithmetical DSS, Greedy decomposition of a contour into
	primitives, FreemanChain code iterators
	* Topolopy package: Set, Adjacencies, Object, border extraction,
	connected components computation, ...
	* IO: 2D file formats with Magick++, Vol/Raw format in 3D, Raw
	format in n-D (non-portable)
	* Misc: Compiles on linux, MacOS and VisualStudio 2008


2010-21-05 dcoeurjo
	* Iterators added to PointVector
  * Debug methods removed in Trace class
  * Many bug fixes for VS compatibility

2010-05-15 dcoeurjo
  * Assert.h: added macro ASSERT() added based on the boost/assert.hpp (TODO:
	      implement a nice callback)
  * Point and Vector templated classes added
  * Space.*: skeleton of a DGtal::Space added

2010-03-03 dcoeurjo
	* math/MeasureOfStraightLines: new class to compute the measure of a set
	of Straight lines defined as a polygon in the (a,b) parameter space.
	* test_measure: added

2010-02-17 dcoeurjo
  * Trace: new class models for output streams in Trace class.
  * TraceWriter/TraceWriterTerm/TraceWriterFile: added

2010-02-12 dcoeurjo
  * models: bug fix  in INLINE commands
  * Trace/Clock: minor edit and bug report

2010-01-05 dcoeurjo
  * Trace can be initialized on diffrent output stream (e.g. std::cerr or a file
	  stream)
  * test_trace: update to test the new API

2010-01-04 dcoeurjo
  * Clock: no more static variables and methods (in order to have several
	   running clocks)
  * Trace: new interface and the endBlock displays and returns the
	   ellapsed time within the block

2009-12-28 dcoeurjo
  * Trace: a new class to trace out messages to the standard output. Four type
	   of messages are possible: info, debug, error and "emphased". On
	   color linux terminal, messages appears with an appropriate color
	   foreground.
  * test_trace: an illustration of the Trace interface

2009-12-14 dcoeurjo
  * CMakeLists, test_clock updates to ensure compatibility with VisualStudio
  * New cmake options
    - OPTION(BUILD_SHARED_LIBS "Build shared libraries." ON)
    - OPTION(BUILD_TESTS "Build tests." ON)

2009-12-11 dcoeurjo
	* CMakeLists scripts and first backport from imagene (Clock class)

2009-12-11 dcoeurjo
	* Repository cleanup:
		  - Modeles and genereateClass.sh removed
      - JOL scripts & templates added


2009-12-03 dcoeurjo
	* Modeles: class templates added with generateClass.sh script<|MERGE_RESOLUTION|>--- conflicted
+++ resolved
@@ -24,11 +24,8 @@
    (Roland Denis, [#1139](https://github.com/DGtal-team/DGtal/pull/1139))
 
 - *Geometry Package*
-<<<<<<< HEAD
  - VoronoiCovarianceMeasure: fix dimension-specific code.
    (Roland Denis, [#1145](https://github.com/DGtal-team/DGtal/pull/1145))
-=======
->>>>>>> c64d211a
  - AlphaThickSegmentComputer: fix segment display errors which could appear
    when displaying a small segment. Fix a non initialized attribute with
    some improvements on bounding box computation with orientation check.
