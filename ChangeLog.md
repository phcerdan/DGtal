--- conflicted
+++ resolved
@@ -40,13 +40,10 @@
     [#1412](https://github.com/DGtal-team/DGtal/pull/1412))
   - Add shortcuts to Ambrosio-Tortorelli piecewise-smooth approximation
     (Jacques-Olivier Lachaud,[#1421](https://github.com/DGtal-team/DGtal/pull/1421))
-<<<<<<< HEAD
   - Add  output as OFF to module Shortcuts (Bertrand Kerautret,
     [#1476](https://github.com/DGtal-team/DGtal/pull/1476))
-=======
   - Add shortcuts to principal curvatures and directions of curvature for implicit polynomial
     3D shapes. (Jacques-Olivier Lachaud,[#1470](https://github.com/DGtal-team/DGtal/pull/1470))
->>>>>>> 6c96d653
 
 - *Tests*
   - Upgrade of the unit-test framework (Catch) to the latest release [Catch2](https://github.com/catchorg/Catch2).
