--- conflicted
+++ resolved
@@ -35,12 +35,9 @@
     English/French decimal point inconsistency between `atof` and
     `boost::program_options` (Jacques-Olivier Lachaud,
     [#1411](https://github.com/DGtal-team/DGtal/pull/1411))
-<<<<<<< HEAD
   - Fix bug in Shortcuts::saveVectorFieldOBJ
     (Jacques-Olivier Lachaud,[#1421](https://github.com/DGtal-team/DGtal/pull/1421))
-=======
   - Fixing OBJ export: .mtl file written with relative path (Johanna Delanoy [#1420](https://github.com/DGtal-team/DGtal/pull/1420))
->>>>>>> 47868add
 
 - *IO*
   - Removing a `using namespace std;` in the Viewer3D hearder file. (David
