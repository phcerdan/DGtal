--- conflicted
+++ resolved
@@ -4,16 +4,11 @@
     - The "boost program option library" dependency was removed.
     - DGtal needs boost >= 1.46
 
-<<<<<<< HEAD
-* Package IO
-	- New GenericReader and Generic Writer for both 2D, 3D and ND images.
-=======
  *Kernel Package*
     - Two initialisation methods (initRemoveOneDim and initAddOneDim)
       for the Projector Functor from the BasicPointFunctors class in
       order to simplify the slice images (with example and test in 2D
       slice image extraction from 3D volume file).
->>>>>>> b4d9840a
 
 *Geometry Package*
     - Generic adapter to transform a metric (model of CMetric) with monotonic (see doc)
@@ -27,6 +22,7 @@
 
 *IO Package*
     - New reader: HDF5 file with 2D image dataset(s) (8-bit with palette and 24-bit truecolor with INTERLACE_PIXEL).
+	- New GenericReader and Generic Writer for both 2D, 3D and ND images.
 
 *Image Package*
     - New concepts : CImageFactory to define the concept describing an image factory and
