--- conflicted
+++ resolved
@@ -112,18 +112,12 @@
  DGtal::Z2i::Domain domain2D(invFunctor(image3d.domain().lowerBound()),
 			     invFunctor(image3d.domain().upperBound()));
   
-<<<<<<< HEAD
-  typedef DGtal::ConstImageAdapter<Image3D, DGtal::Z2i::Domain,  DGtal::Projector< Z3i::Space>,
-  Image3D::Value,  functors::Identity >  SliceImageAdapter;
-  functors::Identity idV;
-  DGtal::Projector<DGtal::Z3i::Space> aSliceFunctorZ(5); aSliceFunctorZ.initAddOneDim(2);
-=======
-  typedef DGtal::ConstImageAdapter<Image3D, DGtal::Z2i::Domain,  DGtal::functors::Projector< Z3i::Space>,
-				    Image3D::Value,  DGtal::DefaultFunctor >  SliceImageAdapter;
-  DGtal::DefaultFunctor idV;
-  DGtal::functors::Projector<DGtal::Z3i::Space> aSliceFunctorZ(5); aSliceFunctorZ.initAddOneDim(2);
->>>>>>> e5c20718
-  SliceImageAdapter sliceImageZ(image3d, domain2D, aSliceFunctorZ, idV);
+ typedef DGtal::ConstImageAdapter<Image3D, DGtal::Z2i::Domain,  DGtal::functors::Projector< Z3i::Space>,
+                                  Image3D::Value,  functors::Identity >  SliceImageAdapter;
+ functors::Identity idV;
+ DGtal::Projector<DGtal::Z3i::Space> aSliceFunctorZ(5); aSliceFunctorZ.initAddOneDim(2);
+ 
+ SliceImageAdapter sliceImageZ(image3d, domain2D, aSliceFunctorZ, idV);
 
   viewer << sliceImageZ;
   viewer <<  DGtal::UpdateImagePosition<Space, KSpace>(6, Viewer3D<>::zDirection, 0.0, 0.0, -10.0);
