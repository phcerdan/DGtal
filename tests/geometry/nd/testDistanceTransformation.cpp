/**
 *  This program is free software: you can redistribute it and/or modify
 *  it under the terms of the GNU Lesser General Public License as
 *  published by the Free Software Foundation, either version 3 of the
 *  License, or  (at your option) any later version.
 *
 *  This program is distributed in the hope that it will be useful,
 *  but WITHOUT ANY WARRANTY; without even the implied warranty of
 *  MERCHANTABILITY or FITNESS FOR A PARTICULAR PURPOSE.  See the
 *  GNU General Public License for more details.
 *
 *  You should have received a copy of the GNU General Public License
 *  along with this program.  If not, see <http://www.gnu.org/licenses/>.
 *
 **/

/**
 * @file testDistanceTransformation.cpp
 * @ingroup Tests
 * @author David Coeurjolly (\c david.coeurjolly@liris.cnrs.fr )
 * Laboratoire d'InfoRmatique en Image et Systèmes d'information - LIRIS (CNRS, UMR 5205), CNRS, France
 *
 * @date 2010/09/30
 *
 * Functions for testing class DistanceTransformation.
 *
 * This file is part of the DGtal library.
 */

///////////////////////////////////////////////////////////////////////////////
#include <iostream>
#include <iomanip>
#include "DGtal/base/Common.h"


#include "DGtal/base/Common.h"
#include "DGtal/kernel/SpaceND.h"
#include "DGtal/kernel/domains/HyperRectDomain.h"
#include "DGtal/images/ImageSelector.h"
#include "DGtal/geometry/nd/volumetric/DistanceTransformation.h"
#include "DGtal/io/colormaps/HueShadeColorMap.h"
#include "DGtal/io/colormaps/GrayScaleColorMap.h"
#include "DGtal/shapes/Shapes.h"
#include "DGtal/helpers/StdDefs.h"
#include "DGtal/shapes/ShapeFactory.h"
#include "DGtal/io/boards/Board2D.h"
///////////////////////////////////////////////////////////////////////////////

using namespace std;
using namespace DGtal;

///////////////////////////////////////////////////////////////////////////////
// Functions for testing class DistanceTransformation.
///////////////////////////////////////////////////////////////////////////////

template<typename Image>
void randomSeeds(Image &input, const unsigned int nb, const int value)
{
  typename Image::Point p, low = input.lowerBound();
  typename Image::Vector ext;

  ext = input.extent();

  for (unsigned int k = 0 ; k < nb; k++)
  {
    for (unsigned int dim = 0; dim < Image::dimension; dim++)
    {
      p[dim] = rand() % (ext[dim]) +  low[dim];
    }
    input.setValue(p, value);
  }
}



/**
 * Example of a test. To be completed.
 *
 */
bool testDistanceTransformation()
{
  unsigned int nbok = 0;
  unsigned int nb = 0;

  trace.beginBlock ( "Testing the whole DT computation" );

  typedef SpaceND<2> TSpace;
  typedef TSpace::Point Point;
  typedef HyperRectDomain<TSpace> Domain;
  typedef HueShadeColorMap<unsigned char, 2> HueTwice;
  typedef GrayscaleColorMap<unsigned char> Gray;
  Point a ( 2, 2 );
  Point b ( 15, 15 );
  typedef ImageSelector<Domain, unsigned int>::Type Image;
  Image image ( a, b );

  for ( unsigned k = 0; k < 49; k++ )
  {
    a[0] = ( k / 7 ) + 5;
    a[1] = ( k % 7 ) + 5;
    image.setValue ( a, 128 );
  }



  DistanceTransformation<Image, 2> dt;
  typedef DistanceTransformation<Image, 2>::OutputImage ImageLong;

  dt.checkTypesValidity ( image );

  Board2D board;
  board.setUnit ( LibBoard::Board::UCentimeter );
  image.selfDraw<Gray> ( board, 0, 255 );
  board.saveSVG ( "image-preDT.svg" );
  //We just iterate on the Domain points and print out the point coordinates.
  std::copy ( image.begin(),
        image.end(),
        std::ostream_iterator<unsigned int> ( std::cout, " " ) );
  
  
  
  ImageLong result = dt.compute ( image );
  
  trace.warning() << result << endl;
  //We just iterate on the Domain points and print out the point coordinates.
  ImageLong::ConstIterator it = result.begin();
  for (unsigned int y = 2; y < 16; y++)
  {
    for (unsigned int x = 2; x < 16; x++)
    {
      std::cout << result(it) << " ";
      ++it;
    }
    std::cout << std::endl;
  }



  board.clear();
  result.selfDraw<Gray> ( board, 0, 16 );
  board.saveSVG ( "image-postDT.svg" );


  trace.info() << result << endl;

  trace.endBlock();

  return nbok == nb;
}
/**
 * Example of a test. To be completed.
 *
 */
bool testDistanceTransformationNeg()
{
  unsigned int nbok = 0;
  unsigned int nb = 0;

  trace.beginBlock ( "Testing the whole DT computation" );

  typedef SpaceND<2> TSpace;
  typedef TSpace::Point Point;
  typedef HyperRectDomain<TSpace> Domain;
  typedef HueShadeColorMap<unsigned char, 2> HueTwice;
  typedef GrayscaleColorMap<unsigned char> Gray;
  Point a ( -10, -10 );
  Point b ( 10, 10 );
  typedef ImageSelector<Domain, unsigned int>::Type Image;
  Image image ( a, b );

  for(int y=-10; y<=10;y++) 
    for(int x=-10; x<=10;x++)
      {
  if ((abs(x)<7) && (abs(y)<5))
    image.setValue(Point(x,y),1);
  else
    image.setValue(Point(x,y),0);
      }
  
  DistanceTransformation<Image, 2> dt;
  typedef DistanceTransformation<Image, 2>::OutputImage ImageLong;

  dt.checkTypesValidity ( image );

  Board2D board;
  board.setUnit ( LibBoard::Board::UCentimeter );
  image.selfDraw<Gray> ( board, 0, 1 );
  board.saveSVG ( "image-preDT-neg.svg" );


  for(int y=-10; y<=10;y++) 
    {
      for(int x=-10; x<=10;x++)
  {
    std::cout<<image(Point(x,y))<<"  ";
  }
      std::cout<<std::endl;
    }
  

  ImageLong result = dt.compute ( image );
  
  DGtal::int64_t maxv=0;
  for(ImageLong::Iterator it = result.begin(), itend = result.end();
      it != itend ; ++it)
    if (result(it) > maxv)
      maxv = result(it);

  for(int y=-10; y<=10;y++) 
    {
      for(int x=-10; x<=10;x++)
  {
    std::cout<<result(Point(x,y))<<"  ";
  }
      std::cout<<std::endl;
    }
  


  trace.warning() << result << endl;

  board.clear();
  result.selfDraw<Gray> ( board, 0, maxv );
  board.saveSVG ( "image-postDT-neg.svg" );


  trace.info() << result << endl;

  trace.endBlock();

  return nbok == nb;
}


bool testDTFromSet()
{
unsigned int nbok = 0;
  unsigned int nb = 0;

  trace.beginBlock ( "Testing the whole DT computation from a Set" );

  typedef SpaceND<2> TSpace;
  typedef TSpace::Point Point;
  typedef HyperRectDomain<TSpace> Domain;
  typedef ImageSelector<Domain, unsigned int>::Type Image;
  typedef HueShadeColorMap<DGtal::uint64_t, 2> Hue;

  DistanceTransformation<Image, 2> dt;
  typedef DistanceTransformation<Image, 2>::OutputImage ImageLong;
  DistanceTransformation<Image, 0> dt0;
  typedef DistanceTransformation<Image, 0>::OutputImage ImageLong0;
  DistanceTransformation<Image, 1> dt1;
  typedef DistanceTransformation<Image, 1>::OutputImage ImageLong1;
  
  Board2D board;

  AccFlower2D<Z2i::Space> flower(Z2i::Point(0,0), 30, 5,2,0);
  Z2i::Domain domain(flower.getLowerBound(), flower.getUpperBound());
  Z2i::DigitalSet aSet(domain);
  
  Shapes<Z2i::Domain>::shaper(aSet, flower);

  ImageLong result = dt.compute ( aSet );
  ImageLong0 result0 = dt0.compute ( aSet );
  ImageLong1 result1 = dt1.compute ( aSet );
  
  trace.warning() << result << endl;
 
  DGtal::int64_t maxv = 0;
  for ( ImageLong::Iterator it = result.begin(), itend = result.end();
  it != itend; ++it)
    if ( (*it) > maxv)
      maxv = (*it);
  trace.error() << "MaxV="<<maxv<<std::endl;
  result.selfDraw<Hue> ( board, 0, maxv+1);
  board.saveSVG ( "image-DTSet.svg" );
  
  board.clear();
  maxv = 0;
  for ( ImageLong::Iterator it = result0.begin(), itend = result0.end();
  it != itend; ++it)
    if ( (*it) > maxv)
      maxv = (*it);
  trace.error() << "MaxV="<<maxv<<std::endl;
  result0.selfDraw<Hue> ( board, 0, maxv+1);
  board.saveSVG ( "image-DTSet-linfty.svg" );
  
  board.clear();
  maxv = 0;
  for ( ImageLong::Iterator it = result1.begin(), itend = result1.end();
  it != itend; ++it)
    if ( (*it) > maxv)
      maxv = (*it);
  trace.error() << "MaxV="<<maxv<<std::endl;
  result1.selfDraw<Hue> ( board, 0, maxv+1);
  board.saveSVG ( "image-DTSet-l1.svg" );
  trace.endBlock();

  return nbok == nb;
}

/**
 * Example of a test. To be completed.
 *
 */
bool testDistanceTransformationBorder()
{
  unsigned int nbok = 0;
  unsigned int nb = 0;

  trace.beginBlock ( "Testing DT computation with Infinity values at the first step" );

  typedef SpaceND<2> TSpace;
  typedef TSpace::Point Point;
  typedef HyperRectDomain<TSpace> Domain;
  typedef HueShadeColorMap<DGtal::uint64_t, 2> Hue;
  typedef GrayscaleColorMap<DGtal::uint64_t> Gray;

  Point a (0, 0 );
  Point b ( 128, 128 );

  typedef ImageSelector<Domain, unsigned int>::Type Image;
  Image image ( a, b );

  for ( Image::Iterator it = image.begin(), itend = image.end();it != itend; ++it)
    image.setValue ( it, 128 );


  randomSeeds(image, 19, 0);

 
  DistanceTransformation<Image, 2> dt;
  typedef DistanceTransformation<Image, 2>::OutputImage ImageLong;

  dt.checkTypesValidity ( image );

  Board2D board;
  board.setUnit ( LibBoard::Board::UCentimeter );
  image.selfDraw<Hue> ( board, 0, 150 );
  board.saveSVG ( "image-preDT-border.svg" );


  ImageLong result = dt.compute ( image );

  DGtal::uint64_t maxv = 0;
  for ( ImageLong::Iterator it = result.begin(), itend = result.end();it != itend; ++it)
    if ( (*it) > maxv)
      maxv = (*it);

  ImageLong::ConstIterator it = result.begin();
  for (unsigned int y = 0; y < 33; y++)
  {
    for (unsigned int x = 0; x < 33; x++)
    {
      std::cout << std::setw(4) << result(it) << " ";
      ++it;
    }
    std::cout << std::endl;
  }

  trace.warning() << result << "MaxV = " << maxv << endl;


  board.clear();
  result.selfDraw<Hue> ( board, 0, maxv + 1);
  board.saveSVG ( "image-postDT-border.svg" );


  trace.info() << result << endl;

  trace.endBlock();

  return nbok == nb;
}


/**
 * Example of a test. To be completed.
 *
 */
bool testDistanceTransformation3D()
{
  unsigned int nbok = 0;
  unsigned int nb = 0;

  trace.beginBlock ( "Testing 3D DT computation" );

  typedef SpaceND<3> TSpace;
  typedef TSpace::Point Point;
  typedef HyperRectDomain<TSpace> Domain;
  typedef HueShadeColorMap<unsigned char, 2> HueTwice;
  typedef GrayscaleColorMap<unsigned char> Gray;
  Point a ( 0, 0, 0 );
  Point b ( 15, 15, 15 );
  typedef ImageSelector<Domain, unsigned int>::Type Image;
  Image image ( a, b );
  Point c(8, 8, 8);
  Domain dom(a, b);

<<<<<<< HEAD
  for (Domain::ConstIterator it = dom.range().begin(),
	 itend = dom.range().end(); it != itend; ++it)
=======
  for (Domain::ConstIterator it = dom.begin(),
   itend = dom.end(); it != itend; ++it)
>>>>>>> e255de1d
  {
    if ( ((*it) - c).norm() < 7)
      image.setValue ( *it, 128 );
  }

  DistanceTransformation<Image, 2> dt;
  typedef DistanceTransformation<Image, 2>::OutputImage ImageLong;

  dt.checkTypesValidity ( image );

  ImageLong result = dt.compute ( image );

  //We display the values on a 2D slice
  for (unsigned int y = 0; y < 16; y++)
  {
    for (unsigned int x = 0; x < 16; x++)
    {
      Point p(x, y, 8);
      std::cout << result(p) << "   ";
    }
    std::cout << std::endl;
  }


  trace.warning() << result << endl;

  trace.endBlock();

  return nbok == nb;
}

/**
 * Example of a test. To be completed.
 *
 */
bool testTypeValidity()
{
  unsigned int nbok = 0;
  unsigned int nb = 0;

  trace.beginBlock ( "Testing type checker" );

  typedef SpaceND<2> TSpace;
  typedef TSpace::Point Point;
  typedef HyperRectDomain<TSpace> Domain;

  Point a ( 0, 0 );
  Point b ( 15, 15 );
  typedef ImageSelector<Domain, unsigned int>::Type Image;
  Image image ( a, b );
 
  DistanceTransformation<Image, 2> dt;
  typedef DistanceTransformation<Image, 2>::OutputImage ImageLong;

  //No problem should be reported on the std:cerr.
  dt.checkTypesValidity ( image );

  DistanceTransformation<Image, 34> dt34;

  //Type problem should be reported.
  dt34.checkTypesValidity ( image );

  trace.endBlock();
  return nbok == nb;
}


bool testChessboard()
{
  unsigned int nbok = 0;
  unsigned int nb = 0;

  trace.beginBlock ( "Testing DT computation with Infinity values at the first step" );

  typedef SpaceND<2> TSpace;
  typedef TSpace::Point Point;
  typedef HyperRectDomain<TSpace> Domain;
  typedef HueShadeColorMap<DGtal::uint64_t, 2> Hue;
  typedef GrayscaleColorMap<DGtal::uint64_t> Gray;

  Point a (0, 0 );
  Point b ( 128, 128 );

  typedef ImageSelector<Domain, unsigned int>::Type Image;
  Image image ( a, b );

  for ( Image::Iterator it = image.begin(), itend = image.end();it != itend; ++it)
    image.setValue ( it, 128 );


  randomSeeds(image, 19, 0);

  typedef ImageSelector<Domain, long int>::Type ImageLong;

  //L_euc metric
  typedef DistanceTransformation<Image, 2> DT2;
  DT2 dt2;
  
  //L_infinity metric
  typedef DistanceTransformation<Image, 0> DT;
  DT dt;
  
  //L_1 metric
  typedef DistanceTransformation<Image, 1> DT1;
  DT1 dt1;
  
  dt.checkTypesValidity ( image );

  DT::OutputImage result = dt.compute ( image );
  DT1::OutputImage result1 = dt1.compute ( image );
  DT2::OutputImage result2 = dt2.compute (image);

  DGtal::int64_t maxv = 0;
  for ( DT::OutputImage::Iterator it = result.begin(), itend = result.end();it != itend; ++it)
    if ( (*it) > maxv)
      maxv = (*it);

  DT::OutputImage::ConstIterator it = result.begin();

  trace.warning() << result << "MaxV = " << maxv << endl;
  //We display the values on a 2D slice
  for (unsigned int y = 0; y < 16; y++)
  {
    for (unsigned int x = 0; x < 16; x++)
    {
      Point p(x, y);
      std::cout << std::setw(4) << result(p) << " ";
    }
    std::cout << std::endl;
  }

  trace.info()<< "Exporting to SVG"<<endl;

  Board2D board;
  board.setUnit ( LibBoard::Board::UCentimeter );
  result.selfDraw<Hue> ( board, 0, maxv + 1);
  board.saveSVG ( "image-DT-linfty.svg" );
  trace.info()<< "done"<<endl;



  trace.info()<< "max  L1"<<endl;
  maxv = 0;
  for ( DT1::OutputImage::Iterator it2 = result1.begin(), itend = result1.end();
  it2 != itend; ++it2)
    {
      if ( result1(it2) > maxv)
  maxv = (*it2);
    }

  trace.info()<< "Exporting to SVG L1"<<endl;
  board.clear();
  result1.selfDraw<Hue> ( board, 0, maxv + 1);
  board.saveSVG ( "image-DT-l1.svg" );
  trace.info()<< "done"<<endl;

  trace.info()<< "max  Leuc"<<endl;
  maxv = 0;
  for ( DT2::OutputImage::Iterator it = result2.begin(), itend = result2.end();
  it != itend; ++it)
    {
      if ( result2(it) > maxv)
  maxv = (*it);
    }

  trace.info()<< "Exporting to SVG L2"<<endl;
  board.clear();
  result2.selfDraw<Hue> ( board, 0, maxv + 1);
  board.saveSVG ( "image-DT-l2.svg" );
  trace.info()<< "done"<<endl;
  trace.info() << result << endl;

  trace.endBlock();

  return nbok == nb;
}

///////////////////////////////////////////////////////////////////////////////
// Standard services - public :

int main ( int argc, char** argv )
{
  trace.beginBlock ( "Testing class DistanceTransformation" );
  trace.info() << "Args:";
  for ( int i = 0; i < argc; ++i )
    trace.info() << " " << argv[ i ];
  trace.info() << endl;

  bool res =  testTypeValidity() && testDistanceTransformation() && testDistanceTransformationNeg() 
    && testDTFromSet()  
    && testDistanceTransformationBorder() 
    && testDistanceTransformation3D()
    && testChessboard()
    && testDTFromSet();
  //&& ... other tests
  trace.emphase() << ( res ? "Passed." : "Error." ) << endl;
  trace.endBlock();
  return res ? 0 : 1;
}
//                                                                           //
///////////////////////////////////////////////////////////////////////////////<|MERGE_RESOLUTION|>--- conflicted
+++ resolved
@@ -397,18 +397,13 @@
   Point c(8, 8, 8);
   Domain dom(a, b);
 
-<<<<<<< HEAD
   for (Domain::ConstIterator it = dom.range().begin(),
 	 itend = dom.range().end(); it != itend; ++it)
-=======
-  for (Domain::ConstIterator it = dom.begin(),
-   itend = dom.end(); it != itend; ++it)
->>>>>>> e255de1d
-  {
-    if ( ((*it) - c).norm() < 7)
-      image.setValue ( *it, 128 );
-  }
-
+    {
+      if ( ((*it) - c).norm() < 7)
+	image.setValue ( *it, 128 );
+    }
+  
   DistanceTransformation<Image, 2> dt;
   typedef DistanceTransformation<Image, 2>::OutputImage ImageLong;
 
