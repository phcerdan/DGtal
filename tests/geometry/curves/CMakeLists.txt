--- conflicted
+++ resolved
@@ -4,37 +4,21 @@
 set(CMAKE_CXX_FLAGS "${CMAKE_CXX_FLAGS} -O2 -g")
 
 SET(DGTAL_TESTS_SRC
-<<<<<<< HEAD
-  # testArithDSS	
-  # testArithDSS3d
-  # testFreemanChain
-  # testDecomposition  
-  # testSegmentation
-  # testMaximalSegments
-  # testFP
-  # testGridCurve
-  # testCombinDSS
-  # testStabbingLineComputer
-  # testStabbingCircleComputer
-  # testBinomialConvolver
+  testArithDSS		
+  testArithDSS3d
+  testFreemanChain
+  testDecomposition  
+  testSegmentation
+  testMaximalSegments
+  testFP
+  testGridCurve
+  testCombinDSS
+  testStabbingLineComputer
+  testStabbingCircleComputer
+  testBinomialConvolver
   testFrechetShortcut	
-=======
-     testArithDSS		
-   testArithDSS3d
-   testFreemanChain
-   testDecomposition  
-   testSegmentation
-   testMaximalSegments
-   testFP
-   testGridCurve
-   testCombinDSS
-   testGeometricalDSS
-   testGeometricalDCA
-   testBinomialConvolver
-   testFrechetShortcut	
   testDSLSubsegment
   testArithDSSIterator
->>>>>>> 9276afbb
   )
 
 
