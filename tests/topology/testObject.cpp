--- conflicted
+++ resolved
@@ -784,33 +784,6 @@
   DGtal::uint64_t nb_simple;
   trace.beginBlock ( "Greedy homotopic thinning with table..." );
   int layer = 0;
-<<<<<<< HEAD
-  do
-    {
-      DigitalSet & S = shape.pointSet();
-      std::queue<DigitalSet::Iterator> Q;
-      for ( DigitalSet::Iterator it = S.begin(); it != S.end(); ++it )
-  if ( shape.isSimple( *it ) )
-    Q.push( it );
-      nb_simple = 0;
-      while ( ! Q.empty() )
-  {
-    DigitalSet::Iterator it = Q.front();
-    Q.pop();
-    if ( shape.isSimple( *it ) )
-      {
-        board << CustomStyle( it->className(),
-                   new MyDrawStyleCustomFillColor
-                   ( cmap_grad( layer ) ) )
-        << *it;
-        S.erase( *it );
-        ++nb_simple;
-      }
-  }
-      ++layer;
-    }
-  while ( nb_simple != 0 );
-=======
   do {
     DigitalSet & S = shape.pointSet();
     std::queue<DigitalSet::Iterator> Q;
@@ -834,7 +807,6 @@
     }
     ++layer;
   } while ( nb_simple != 0 );
->>>>>>> 9d928a56
   trace.endBlock();
 
   return nbok == nb;
