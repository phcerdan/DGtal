SET(DGTAL_TESTS_SRC
   testAdjacency
   testKhalimskySpaceND
   testCubicalComplex
   testDigitalSurface
   testDigitalTopology
   testObject
   testObjectBorder
   testSimpleExpander
   testSCellsFunctor
   testUmbrellaComputer
   testSurfaceHelper
   testDigitalSetToCellularGridConverter
<<<<<<< HEAD
   testNeighborhoodConfigurations
=======
   testParDirCollapse
>>>>>>> 1411c850
 )

FOREACH(FILE ${DGTAL_TESTS_SRC})
  add_executable(${FILE} ${FILE})
  target_link_libraries (${FILE} DGtal DGtalIO)
  add_test(${FILE} ${FILE})
ENDFOREACH(FILE)

SET(DGTAL_BENCH_SRC
   testObject-benchmark
   testImplicitDigitalSurface-benchmark
   testLightImplicitDigitalSurface-benchmark
)

#Benchmark target
IF (BUILD_BENCHMARKS)
  FOREACH(FILE ${DGTAL_BENCH_SRC})
    add_executable(${FILE} ${FILE})
    target_link_libraries (${FILE} DGtal DGtalIO)
    add_custom_target(${FILE}-benchmark COMMAND ${FILE} ">benchmark-${FILE}.txt" )
    ADD_DEPENDENCIES(benchmark ${FILE}-benchmark)
  ENDFOREACH(FILE)
ENDIF(BUILD_BENCHMARKS)<|MERGE_RESOLUTION|>--- conflicted
+++ resolved
@@ -11,11 +11,8 @@
    testUmbrellaComputer
    testSurfaceHelper
    testDigitalSetToCellularGridConverter
-<<<<<<< HEAD
    testNeighborhoodConfigurations
-=======
    testParDirCollapse
->>>>>>> 1411c850
  )
 
 FOREACH(FILE ${DGTAL_TESTS_SRC})
