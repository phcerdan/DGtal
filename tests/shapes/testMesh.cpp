/**
 *  This program is free software: you can redistribute it and/or modify
 *  it under the terms of the GNU Lesser General Public License as
 *  published by the Free Software Foundation, either version 3 of the
 *  License, or  (at your option) any later version.
 *
 *  This program is distributed in the hope that it will be useful,
 *  but WITHOUT ANY WARRANTY; without even the implied warranty of
 *  MERCHANTABILITY or FITNESS FOR A PARTICULAR PURPOSE.  See the
 *  GNU General Public License for more details.
 *
 *  You should have received a copy of the GNU General Public License
 *  along with this program.  If not, see <http://www.gnu.org/licenses/>.
 *
 **/

/**
 * @file test3DMeshFromPoints.cpp
 * @ingroup Tests
 * @author Bertrand Kerautret (\c kerautre@loria.fr )
 * LORIA (CNRS, UMR 7503), University of Nancy, France
 *
 * @date 2012/07/02
 *
 * Functions for testing class 3DMeshFromPoints.
 *
 * This file is part of the DGtal library.
 */

///////////////////////////////////////////////////////////////////////////////
#include <iostream>
#include "DGtal/base/Common.h"
#include "DGtal/helpers/StdDefs.h"
#include "DGtal/io/writers/MeshWriter.h"
#include "DGtal/shapes/Mesh.h"
///////////////////////////////////////////////////////////////////////////////

using namespace std;
using namespace DGtal;
using namespace DGtal::Z2i;



///////////////////////////////////////////////////////////////////////////////
// Functions for testing class Mesh.
///////////////////////////////////////////////////////////////////////////////

/**
 * Test the mesh object construction.
 */
bool testMesh()
{
  
  trace.beginBlock ( "Testing Mesh  ..." );
  bool ok = true;
  trace.beginBlock ( "Testing Mesh contruction  ..." );
  Mesh<Point> aMesh;
  Point p0=Point(0,0);
  Point p1=Point(0,1);
  Point p2=Point(1,2);
  Point p3=Point(3,2);
  Point p4=Point(3,3);
  Point p5=Point(3,4);
    
  aMesh.addVertex(p0);
  aMesh.addVertex(p1);
  aMesh.addVertex(p2);
  aMesh.addVertex(p3);
  aMesh.addVertex(p4);
  aMesh.addVertex(p5);
  
  aMesh.addTriangularFace(0,1,2);
  aMesh.addTriangularFace(3,4,5);
  
  Mesh<Point>::MeshFace tface0 = aMesh.getFace(0);
  Mesh<Point>::MeshFace tface1 = aMesh.getFace(1);
  Point p0f0 = aMesh.getVertex(tface0.at(0));
  Point p1f0 = aMesh.getVertex(tface0.at(1));
  Point p2f0 = aMesh.getVertex(tface0.at(2));

  Point p0f1 = aMesh.getVertex(tface1.at(0));
  Point p1f1 = aMesh.getVertex(tface1.at(1));
  Point p2f1 = aMesh.getVertex(tface1.at(2));
  trace.info() << "Set of points" << endl;
  trace.info() << p0 << p1 << p2 << endl;
  trace.info() << p3 << p4 << p5 << endl;
  
  trace.info() << "Face1 points " << endl;
  trace.info() << p0f0 << p1f0 << p2f0<< endl;

  trace.info() << "Face2 points " << endl;
  trace.info() << p0f1 << p1f1 << p2f1<< endl;
  
  
  bool okMeshConstruct =  (p0==p0f0) && (p1==p1f0) && (p2==p2f0) && 
    (p3==p0f1) && (p4==p1f1) && (p5==p2f1) ;
  
  trace.endBlock();
  bool okMeshIterators = true;
  trace.beginBlock ( "Testing Mesh iterator  ..." );
  unsigned int nb=0;
  // just testing nb iterations on const iterator
  for(  Mesh<Point>::VertexStorage::const_iterator it = aMesh.vertexBegin(); 
       it !=aMesh.vertexEnd(); 
       it++){
    nb++;    
  }
  okMeshIterators = nb == aMesh.nbVertex();
  // testing to change vertex  on  iterator
  for(  Mesh<Point>::VertexStorage::iterator it = aMesh.vertexBegin(); 
       it !=aMesh.vertexEnd(); 
       it++){
    (*it)[0]+=10.0; (*it)[1]+=5.0;
  }
  // just testing nb iterations on const iterator
  for(  Mesh<Point>::FaceStorage::const_iterator it = aMesh.faceBegin(); 
       it !=aMesh.faceEnd(); 
       it++){
    nb++;    
  }
  okMeshIterators = nb == aMesh.nbFaces();
  nb=0;
  // just testing nb iterations on const iterator
  for(  Mesh<Point>::FaceStorage::iterator it = aMesh.faceBegin(); 
       it !=aMesh.faceEnd(); 
       it++){
    nb++;
  }
  okMeshIterators =  nb == aMesh.nbFaces() &&  (aMesh.getVertex(5))[0]==13;

  // testing changing color of individual face:
  aMesh.setFaceColor(1, DGtal::Color::Red);
  bool okMeshColor = (aMesh.getFaceColor(0)==DGtal::Color::White)
                     && (aMesh.getFaceColor(1)==DGtal::Color::Red) ;
  
  trace.endBlock();
  
  trace.beginBlock ( "Testing Mesh Bouding box and scale change  ..." );
  aMesh.changeScale(2.0);
  std::pair<Point, Point> bb = aMesh.getBoundingBox();
  bool boundingBoxOK = (bb.first == Point(20,10)) && (bb.second == Point(26,18));
  trace.info() << "bouding box=" << bb.first <<  " " << bb.second << "(should be (20,10) (26,18)" <<std::endl;
  trace.endBlock();
  trace.beginBlock ( "Testing mesh subdivision  ..." );
  Mesh<RealPoint> aMeshR;
  RealPoint pr0 (0,0);
  RealPoint pr1 (1,0);
  RealPoint pr2 (1,1);
  aMeshR.addVertex(pr0);   aMeshR.addVertex(pr1);   aMeshR.addVertex(pr2);
  aMeshR.addTriangularFace(0,1,2);
<<<<<<< HEAD
  //unsigned int nbFaces = aMeshR.subDivideTriangularFaces(0.5);
=======
  aMeshR.subDivideTriangularFaces(0.5); 
>>>>>>> b42acd3e

  trace.info() << "nb vertex after subdivision: " << aMeshR.nbVertex() << std::endl;
  trace.info() << "nb faces after subdivision: " << aMeshR.nbFaces() << std::endl;  
  trace.info() << "New point: " << aMeshR.getVertex(aMeshR.nbVertex()-1) << std::endl;    
  bool okSubDivide =  aMeshR.nbVertex()==4 && aMeshR.nbFaces()==3 && 
                      aMeshR.getVertex(aMeshR.nbVertex()-1) == RealPoint(2.0/3.0, 1.0/3.0);
  trace.endBlock();

  trace.beginBlock ( "Testing mesh quad transform  ..." );
  Mesh<RealPoint> aMeshQ;
  RealPoint pq0 (0,0);
  RealPoint pq1 (1,0);
  RealPoint pq2 (1,1);
  RealPoint pq3 (0,1);
  aMeshQ.addVertex(pq0);   aMeshQ.addVertex(pq1);   aMeshQ.addVertex(pq2);
  aMeshQ.addVertex(pq3);
  aMeshQ.addQuadFace(0,1,2,3);
  unsigned int nQTr = aMeshQ.quadToTriangularFaces(); 
  
  trace.info() << "nb faces after quad to triangle transform: " << aMeshQ.nbFaces() << std::endl;  
  bool okQuadToTrans =  aMeshQ.nbFaces() == 2;
  trace.endBlock();


  trace.beginBlock ( "Testing Mesh copy operator  ..." );
  Mesh<Point> aMesh2 = aMesh;
  Mesh<Point> aMesh3 (aMesh2);
  bool okMeshCopy = aMesh.nbFaces() == aMesh2.nbFaces() && aMesh.nbVertex() == aMesh2.nbVertex() &&
                    aMesh.nbFaces() == aMesh3.nbFaces() && aMesh.nbVertex() == aMesh3.nbVertex() &&
                    aMesh.getVertex(0) == aMesh2.getVertex(0) && aMesh.getVertex(0) == aMesh3.getVertex(0);
  trace.endBlock();
  ok = ok & okMeshConstruct &&  okMeshIterators && okMeshColor && okMeshCopy && boundingBoxOK && 
       okSubDivide && okQuadToTrans;   
  trace.endBlock();
  return ok;

}



/**
 * Test mesh generation from static fonctions.
 */
bool testMeshGeneration()
{
  
  trace.beginBlock ( "Testing Mesh generation  ..." );
  bool ok = true;

  trace.beginBlock ( "Testing Tube generation  ..." );
  //! [testMeshCreateSkeleton]
  std::vector<Z3i::RealPoint> aSkeleton;  
  aSkeleton.push_back(Z3i::RealPoint(0.0, 0.0, 0.0));
  aSkeleton.push_back(Z3i::RealPoint(10.0, 0.0, 0.0));
  aSkeleton.push_back(Z3i::RealPoint(20.0, 0.0, 0.0));
  aSkeleton.push_back(Z3i::RealPoint(30.0, 0.0, 0.0));  
  aSkeleton.push_back(Z3i::RealPoint(35.0, 5.0, 0.0));  
  aSkeleton.push_back(Z3i::RealPoint(40.0, 10.0, 0.0));  
  aSkeleton.push_back(Z3i::RealPoint(40.0, 20.0, 0.0));  
  aSkeleton.push_back(Z3i::RealPoint(40.0, 30.0, 0.0));  
  aSkeleton.push_back(Z3i::RealPoint(40.0, 35.0, 5.0));  
  aSkeleton.push_back(Z3i::RealPoint(40.0, 40.0, 10.0));  
  aSkeleton.push_back(Z3i::RealPoint(40.0, 40.0, 20.0));  
  //! [testMeshCreateSkeleton]

  //! [testMeshCreateTubeMesh]  
  Mesh<Z3i::RealPoint> aMesh(true);
  Mesh<Z3i::RealPoint>::createTubularMesh(aMesh, aSkeleton, 0.5, 0.2, DGtal::Color::Blue);
  //! [testMeshCreateTubeMesh]  

  trace.endBlock();
  trace.info() << "Nb faces: "<< aMesh.nbFaces() << " (sould be 320)" << std::endl;
  trace.info() << "Nb vertices: "<< aMesh.nbVertex() << " (sould be 352)" << std::endl;
  bool okMeshTube1 = aMesh.nbFaces() == 320 && aMesh.nbVertex() == 352;

  trace.beginBlock ( "Testing Tube generation (bis with variable raidii  ..." );
  Mesh<Z3i::RealPoint> aMeshBis(true);
  std::vector<double> vectRadii; 
  vectRadii.push_back(0.5);
  vectRadii.push_back(1.5);
  vectRadii.push_back(2.5);
  Mesh<Z3i::RealPoint>::createTubularMesh(aMeshBis, aSkeleton, vectRadii, 0.2, DGtal::Color::Green);
  
  trace.endBlock();
  trace.info() << "Nb faces: "<< aMeshBis.nbFaces() << " (sould be 320)" << std::endl;
  trace.info() << "Nb vertices: "<< aMeshBis.nbVertex() << " (sould be 352)" << std::endl;
  
  std::ofstream ofbis ("tubeVariableRadiiGeneratedFromTestMesh.off"); 
  DGtal::MeshWriter<Z3i::RealPoint>::export2OFF(ofbis, aMeshBis, true);
  ofbis.close();
  bool okMeshTube1bis = aMeshBis.nbFaces() == 320 && aMeshBis.nbVertex() == 352;
  

  trace.beginBlock("Testing Mesh from Height sequence");
  //! [testMeshCreateHeightSequence]
  std::vector<double> heightSequence;
  heightSequence.push_back(0.1); 
  heightSequence.push_back(0.2); 
  heightSequence.push_back(0.15);

  heightSequence.push_back(1.1); 
  heightSequence.push_back(2.2); 
  heightSequence.push_back(1.15);

  heightSequence.push_back(0.1); 
  heightSequence.push_back(0.2); 
  heightSequence.push_back(0.15);
  //! [testMeshCreateHeightSequence]
  
  //! [testMeshCreateSequenceMesh]  
  Mesh<Z3i::RealPoint>::createMeshFromHeightSequence(aMesh, heightSequence, 3, 10, 10, 3, DGtal::Color::Yellow);
  //! [testMeshCreateSequenceMesh]  
  
  trace.info() << "Nb faces: "<< aMesh.nbFaces() << " (sould be 324)" << std::endl;
  trace.info() << "Nb vertices: "<< aMesh.nbVertex() << " (sould be 361)" << std::endl;
  bool okMeshTube1AndHF = aMesh.nbFaces() == 324 && aMesh.nbVertex() == 361;
  
  //! [testMeshExport]  
  std::ofstream of ("tubeAndHeighFieldGeneratedFromTestMesh.off"); 
  DGtal::MeshWriter<Z3i::RealPoint>::export2OFF(of, aMesh, true);
  of.close();
  //! [testMeshExport]  
  
  ok = ok & okMeshTube1 & okMeshTube1bis & okMeshTube1AndHF;  
  trace.endBlock();
  return ok;
}

///////////////////////////////////////////////////////////////////////////////
// Standard services - public :

int main( int argc, char** argv )
{
  trace.beginBlock ( "Testing class Mesh" );
  trace.info() << "Args:";
  for ( int i = 0; i < argc; ++i )
    trace.info() << " " << argv[ i ];
  trace.info() << endl;

  bool res = testMesh() && testMeshGeneration(); // && ... other tests
  trace.emphase() << ( res ? "Passed." : "Error." ) << endl;
  trace.endBlock();
  return res ? 0 : 1;
}
//                                                                           //
///////////////////////////////////////////////////////////////////////////////<|MERGE_RESOLUTION|>--- conflicted
+++ resolved
@@ -148,11 +148,7 @@
   RealPoint pr2 (1,1);
   aMeshR.addVertex(pr0);   aMeshR.addVertex(pr1);   aMeshR.addVertex(pr2);
   aMeshR.addTriangularFace(0,1,2);
-<<<<<<< HEAD
-  //unsigned int nbFaces = aMeshR.subDivideTriangularFaces(0.5);
-=======
   aMeshR.subDivideTriangularFaces(0.5); 
->>>>>>> b42acd3e
 
   trace.info() << "nb vertex after subdivision: " << aMeshR.nbVertex() << std::endl;
   trace.info() << "nb faces after subdivision: " << aMeshR.nbFaces() << std::endl;  
