--- conflicted
+++ resolved
@@ -140,15 +140,10 @@
     DGtal::previousMaximalSegment(mySegmentComputer, myS->myBegin ); 
 
   } else { //processing of a whole linear range
-<<<<<<< HEAD
-    
-    --i;
-    if (myS->myMode == "First") {
-=======
 
     --i; //set i to the last point (not past-to-last)
     if ((myS->myMode == "First")||(myS->myMode == "First++")) {
->>>>>>> 16f3777a
+
       DGtal::firstMaximalSegment(mySegmentComputer, i, myS->myBegin, myS->myEnd);
     } 
     else
