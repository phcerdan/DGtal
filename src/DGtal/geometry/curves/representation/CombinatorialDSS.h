/**
 *  This program is free software: you can redistribute it and/or modify
 *  it under the terms of the GNU Lesser General Public License as
 *  published by the Free Software Foundation, either version 3 of the
 *  License, or  (at your option) any later version.
 *
 *  This program is distributed in the hope that it will be useful,
 *  but WITHOUT ANY WARRANTY; without even the implied warranty of
 *  MERCHANTABILITY or FITNESS FOR A PARTICULAR PURPOSE.  See the
 *  GNU General Public License for more details.
 *
 *  You should have received a copy of the GNU General Public License
 *  along with this program.  If not, see <http://www.gnu.org/licenses/>.
 *
 **/

#pragma once

/**
 * @file CombinatorialDSS.h
 * @brief Dynamical recognition of DSS on FreemanChain code. 
 * @author Xavier Provençal (\c xavier.provencal@univ-savoie.fr )
 * Laboratory of Mathematics (CNRS, UMR 5807), University of Savoie, France
 *
 * @date 2011/04/29
 *
 * Header file for module CombinatorialDSS.cpp
 *
 * This class is a model of the concept CDynamicBidirectionalSegmentComputer. 
 *
 * This file is part of the DGtal library.
 *
 * @see testCombinDSS.cpp
 */

#if defined(CombinatorialDSS_RECURSES)
#error Recursive header files inclusion detected in CombinatorialDSS.h
#else // defined(CombinatorialDSS_RECURSES)
/** Prevents recursive inclusion of headers. */
#define CombinatorialDSS_RECURSES

#if !defined CombinatorialDSS_h
/** Prevents repeated inclusion of headers. */
#define CombinatorialDSS_h

//////////////////////////////////////////////////////////////////////////////
// Inclusions
#include <iostream>
#include "DGtal/base/Common.h"
#include "DGtal/geometry/curves/representation/FreemanChain.h"
#include "DGtal/base/OrderedAlphabet.h"
//////////////////////////////////////////////////////////////////////////////

namespace DGtal
{



  /////////////////////////////////////////////////////////////////////////////
  // template class CombinatorialDSS
  /**
   * Description of template class 'CombinatorialDSS' <p>
   * \brief Aim:
   *
<<<<<<< HEAD
   * A combinatorial DSS is a specialized type of DSS where input points
   * are given by an array of Codes considered as a FreemanChain.
   *
   * This class uses the fact that the part of a Freeman chain code that,
   * in general, is a DSS has the following form : 's.c^k.p' where 'k>0',
   * 'c' is a Christoffel word, 's' is a suffix of 'c' and 'p' a prefix
   * of 'c'.
=======
   * A combinatorial DSS is a specialized type of 4-connected DSS that reads
   * codes of a Freeman chain as input.
   * 
   * In general, the Freeman coding of a 4-connected DSS has the following form : 
   * 's.c^k.p' where 'k>0', 'c' is a Christoffel word, 's' is a suffix of 'c'
   * and 'p' a prefix of 'c'.
>>>>>>> 97e5a57c
   *
   * More precisely 'c' codes the path between two consecutive upper
   * leaning points so the only exceptions are where the DSS is parallel
   * to one of the axes , in this case the DSS is called 'trivial', and
   * when the DSS has only one upper leaning point.
   *
<<<<<<< HEAD
   * The main interest of this class is to provide the function
   * 'longestChristoffelPrefix'. A Christoffel word is a particular type
   * of pattern in a 4-connected DSS such that both the starting point
   * and the end point are upper leaning points (see Berstel, Lauve,
   * Reutenauer and Saliola [2008]).
   *
   * The input array of codes is considered as an open curve so the starting
   * point and the ending points are not assumed to be related.
   *
   *
   * This class is a model of the concept CSegmentComputer.
   *
   *
=======
   * This class is a model of the concept CBidirectionalSegmentComputer.
   *
   * @tparam TConstIterator the type of iterator used to read the input codes
   * (preferably of category 'random_access_iterator_tag').
>>>>>>> 97e5a57c
   * @tparam TInteger the type of scalars used for the coordinates of the
   * points (satisfying CInteger) 
   */


  template <typename TConstIterator, typename TInteger>
    class CombinatorialDSS  
  {



    // ----------------------- Types ------------------------------
    public :
      //Required type
      BOOST_CONCEPT_ASSERT(( CInteger<TInteger> ) );
      typedef TConstIterator ConstIterator;
      typedef TInteger Integer;

      //Required types
      typedef FreemanChain<TInteger> FreemanChainCode;
<<<<<<< HEAD
      typedef CombinatorialDSS<Integer> Self;
      typedef CombinatorialDSS<Integer> Reverse;
=======
      typedef CombinatorialDSS<ConstIterator, Integer> Self;
      typedef CombinatorialDSS<ConstIterator, Integer> Reverse;
>>>>>>> 97e5a57c

      //2D points and 2D vectors
      typedef DGtal::PointVector<2,Integer> Point;
      typedef DGtal::PointVector<2,Integer> Vector;


      typedef typename iterator_traits<ConstIterator>::value_type Code;
      typedef int Size;
      typedef int Index;

<<<<<<< HEAD
      //Arithmetical DSS, for comparaison purpose
      typedef DGtal::ArithmeticalDSS< typename FreemanChainCode::ConstIterator, Integer, 4 > ArithmeticalDSS;



      typedef Vector (*DisplacementFct) (Code);


      /**
       * Basic iterator on the points of the DSS
       */
      struct ConstIterator
        {
=======
      //The basic steps associate to the codes are given by a function `f: Code -> Vector` 
      typedef Vector (*DisplacementFct) (Code);


    private :
      /**
       * CodeHandler encapsulates an iterator in order to provide constant time
       * access to the codes previously read.
       * @tparam TIterator an iterator on the codes.
       * @tparam iterator_type the type of iterations services provided by TIterator.
       */ 
      template < class TIterator, class iterator_type = typename iterator_traits<TIterator>::iterator_category >
      class CodeHandler
        {
        public :
          CodeHandler()
            { }
          void init( const TIterator & it ) 
            { 
              myIter = it;
            }

          Code getCode( Index n ) const
            {
              return myCodes[ n ];
            }

          Code getCode( Index n )
            {
              while ( n >= myCodes.size() )
                {
                  myCodes.push_back( *myIter );
                  ++myIter;
                }
              return myCodes[ n ];
            }

        private :
          vector<Code> myCodes;
          TIterator myIter;
        };

      /**
       * Partial specialization template in the case where the iterator is of
       * cartegory bidirectional
       */
      template < class TIterator >
      class CodeHandler< TIterator, bidirectional_iterator_tag > 
        {
        public :
          CodeHandler()
            {
            }
          void init( const TIterator & it ) 
            { 
              myFirst = it;
              myLast = it;
            }

          Code getCode( Index n ) const
            {
              return ( n >= 0 ) ? myPosCodes[ n ] : myNegCodes[ 1-n ];
            }

          Code getCode( Index n )
            {
              Code c;
              if ( n<0 )
                {
                  unsigned int i = 1-n;
                  while ( i >= myNegCodes.size() )
                    {
                      --myFirst;
                      myNegCodes.push_back( *myFirst );
                    }
                  c = myNegCodes[ n ];
                }
              else
                {
                  unsigned int i = n;
                  while ( i >= myPosCodes.size() )
                    {
                      myPosCodes.push_back( *myLast );
                      ++myLast;
                    }
                  c =  myPosCodes[ n ];
                }
              return c;
            }

        private :
          vector<Code> myPosCodes;
          vector<Code> myNegCodes;
          TIterator myFirst;
          TIterator myLast;
        };

      /**
       * Partial template specialization for random access iterators.
       */ 
      template < class TIterator>
        class CodeHandler<TIterator, random_access_iterator_tag >
          {
          public :
            CodeHandler()
              { }

            void init ( const TIterator & it ) 
            { 
              myIter = it;
            }

            Code getCode( Index n ) const
              {
                return myIter[ n ];
              }

            Code getCode ( Index n )
              {
                return myIter[ n ];
              }

          private :
            TIterator myIter;
          };


    public :

      /**
       * Iterator on the points of the DSS
       */
      struct ConstPointIterator
        {

          typedef bidirectional_iterator_tag iterator_category;
          typedef Point value_type;
          typedef Index difference_type;
          typedef Point * pointer;
          typedef Point & reference;

>>>>>>> 97e5a57c
          const CombinatorialDSS * myDSS;
          Index i;
          Point p;

          /**
           * Default constructor, does nothing
           */
<<<<<<< HEAD
          ConstIterator( )
=======
          ConstPointIterator( )
>>>>>>> 97e5a57c
          {}

          /**
           * Initialization constructor.
           * @param Index of the first letter.
           * @param CombinatorialDSS on which the iterator is defined.
           * @param Starting point of the iterator.
           */
<<<<<<< HEAD
          ConstIterator( const CombinatorialDSS * dss, Index ind, Point pt ) :
=======
          ConstPointIterator( const CombinatorialDSS * dss, Index ind, Point pt ) :
>>>>>>> 97e5a57c
            myDSS(dss), i(ind), p(pt) 
          {}

          /**
           * Destructor. Does nothing.
           */
<<<<<<< HEAD
          ~ConstIterator() {}
=======
          ~ConstPointIterator() {}
>>>>>>> 97e5a57c
            
          /**
           * Comparaison operators.
           */
<<<<<<< HEAD
          bool operator==( const ConstIterator other) const
            {
              return i == other.i;
            }
          bool operator!=( const ConstIterator other) const
=======
          bool operator==( const ConstPointIterator other) const
            {
              return i == other.i;
            }
          bool operator!=( const ConstPointIterator other) const
>>>>>>> 97e5a57c
            {
              return i != other.i;
            }

<<<<<<< HEAD
=======
          Index operator-( const ConstPointIterator other) const
            {
              return i - other.i;
            }

>>>>>>> 97e5a57c

          /**
           * Copy operator
           */
<<<<<<< HEAD
          ConstIterator& operator=( ConstIterator & other)
=======
          ConstPointIterator& operator=( const ConstPointIterator & other)
>>>>>>> 97e5a57c
            {
              i = other.i;
              myDSS = other.myDSS;
              p = other.p;
              return *this;
            }

          Point operator*() const
            {
              return p;
            }

          // pre-increment ++i
<<<<<<< HEAD
          ConstIterator& operator++()
=======
          ConstPointIterator& operator++()
>>>>>>> 97e5a57c
            {
              next();
              return *this;
            }

          // post-increment
<<<<<<< HEAD
          ConstIterator operator++( int )
            {
              ConstIterator it = *this;
=======
          ConstPointIterator operator++( int )
            {
              ConstPointIterator it = *this;
>>>>>>> 97e5a57c
              next();
              return it;
            }


          // pre-decrement --i
<<<<<<< HEAD
          ConstIterator& operator--()
=======
          ConstPointIterator& operator--()
>>>>>>> 97e5a57c
            {
              prev();
              return *this;
            }

          // post-decrement
<<<<<<< HEAD
          ConstIterator operator--( int )
            {
              ConstIterator it = *this;
=======
          ConstPointIterator operator--( int )
            {
              ConstPointIterator it = *this;
>>>>>>> 97e5a57c
              prev();
              return it;
            }

          // Move to next position
          void next()
            {
<<<<<<< HEAD
              if ( i < myDSS->myCodesLength ) 
                p += myDSS->myDisplacements( myDSS->getCode( i ) );
=======
              p += myDSS->myDisplacements( myDSS->getCode( i ) );
>>>>>>> 97e5a57c
              ++i;
            }

          // Move to previous position
          void prev()
            {
              --i;
<<<<<<< HEAD
              if ( ( i < myDSS->myCodesLength ) && (i >= 0) )
                p -= myDSS->myDisplacements( myDSS->getCode( i ) );
=======
              p -= myDSS->myDisplacements( myDSS->getCode( i ) );
            }


          // Get a reference to the current Combinatorial DSS
          const CombinatorialDSS * getDSS() const
            {
              return myDSS;
>>>>>>> 97e5a57c
            }


          // Get the index of the iterator
          Index getIndex() const
            {
              return i;
            }

        };




    // ----------------------- Standard services ------------------------------
    public:

      /**
       * Default constructor
       */
      CombinatorialDSS();

      /**
       * Destructor.
       */
      ~CombinatorialDSS();


      /**
<<<<<<< HEAD
       * Initialize from a ConstIterator on a CombinatorialDSS.
       * @param ConstIterator
       */
      void init(ConstIterator i);

      /**
       * Initialize from a Freman Chain code.
       * @param FreemanChain on which is defined the DSS.
       */
      void init(const FreemanChainCode & fc);

      /**
       * Initialize from a ConstIterator over a Freman Chain code.
       * @param ConstIterator giving the letter to initialize the DSS with.
       */
      void init(const typename FreemanChainCode::ConstIterator & it);

      /**
       * Initialize from an array of codes.
       * @param a pointer to an array of codes.
       * @param the length of the code array.
       * @param the start position in 'theCode'.
       * @param the position of the starting point of the first code.
       * @param a function that returns the displacement vector of the codes.
       */
      void init(const Code * theCode, Size codeLength, Index firstLetter, const
                Point & startPoint, Vector (*displacement) (Code) );
=======
       * Initialize from input iterator. A DSS of length 1 is initialize from
       * the iterator.
       *
       * By default, displacements are defined as : 
       * '0' -> (1,0), '1' -> (0,1), '2' -> (-1,0), '3' -> (0,-1)
       *
       * @param itFirst the first code to include in the DSS.
       * @oaram start the position where the DSS starts.
       * @param displacement, the function that defines displacement vectors
       * from codes.
       */
      void init( const ConstIterator & it, 
                const Point & start = Point(0,0),
                Vector (*displacements) (Code) = defaultMoves );



      /**
       * Initialize from a ConstPointIterator on a CombinatorialDSS.
       * @param ConstPointIterator
       */
      void init(const ConstPointIterator & i);

      /**
       * Initialize from a Freman Chain code.
       *
       * Note : to be used, this initialization method requires that the class
       * is templated by string::const_iterator.
       *
       * @param FreemanChain on which is defined the DSS.
       */
      void init(const FreemanChainCode & fc);

      /**
       * Initialize from a ConstIterator over a Freman Chain code.
       *
       * Note : to be used, this initialization method requires that the class
       * is templated by string::const_iterator.
       *
       * @param ConstIterator giving the letter to initialize the DSS with.
       */
      void init(const typename FreemanChainCode::ConstIterator & it);

      ///**
      // * Initialize from an array of codes.
      // * @param a pointer to an array of codes.
      // * @param the length of the code array.
      // * @param the start position in 'theCode'.
      // * @param the position of the starting point of the first code.
      // * @param a function that returns the displacement vector of the codes.
      // */
      //void init(const Code * theCode, Size codeLength, Index firstLetter, const
      //          Point & startPoint, Vector (*displacement) (Code) );
>>>>>>> 97e5a57c

      /**
       * Copy constructor.
       * @param other the object to clone.
       */
      CombinatorialDSS ( const Self & other );

      /**
       * Assignment.
       * @param other the object to copy.
       * @return a reference on 'this'.
       */
      CombinatorialDSS & operator= ( const Self & other );

      /**
       * @returns an uninitialized instance of CombinatorialDSS.
       */
      Self getSelf( ) const;



      /**
       * Equality operator.
       * @param other the object to compare with.
       */
      bool operator==( const Self & other ) const;

      /**
       * Difference operator.
       * @param other the object to compare with.
       * @return 'false' if equal
       * 'true' otherwise
       */
      bool operator!=( const Self & other ) const;


      /**
       * @return a reverse version of '*this'.
       * TODO : not implemented yet
       */
      Reverse getReverse() const;


      /**
<<<<<<< HEAD
       * @return a reverse version of '*this'.
       * TODO : not implemented yet
       */
      Reverse getReverse() const;


      /**
=======
>>>>>>> 97e5a57c
       * Tests whether the current DSS can be extended at the front.
       *  
       * @return 'true' if yes, 'false' otherwise.
       */
      bool isExtendableForward();

      /**
       * Tests whether the current DSS can be extended at the front.
       * Computes the parameters of the extended DSS if yes.
       * @return 'true' if yes, 'false' otherwise.
       */
      bool extendForward();

      /**
       * Tests whether the current DSS can be extended at the back.
       * Computes the parameters of the extended DSS if yes.
       * @return 'true' if yes, 'false' otherwise.
       */
      bool extendBackward();

      /**
       * Tests whether the current DSS can be extended at the back.
       *  
       * @return 'true' if yes, 'false' otherwise.
       */
      bool isExtendableBackward();

      /**
       * Removes the first point of the DSS (at back). 
       * NB : Unlike the ArithmeticalDSS, a CombinatorialDSS must
       * containt at least two points since it is defined by a letter in
       * a Freeman Chain code.  
       * @return 'true' if the first point is removed, 'false' otherwise.
       */
      bool retractForward();

      /**
       * Removes the last point of the DSS (at front).
       * NB : Unlike the ArithmeticalDSS, a CombinatorialDSS must
       * containt at least two points since it is defined by a letter in
       * a Freeman Chain code.  
       * @return 'true' if the last point is removed, 'false' otherwise.
       */
      bool retractBackward();

      /**
       * Set the position of the first point of the DSS.
       * @param p the point where the DSS starts;
       */
      void setPosition( const Point & p );


      /**
<<<<<<< HEAD
=======
       * Translates the DSS's position by a given vector.
       * @param v the translation vector.
       */
      void translate( const Vector & v );

      /**
>>>>>>> 97e5a57c
       * Computes the arithmetic description of the DSS : 0 <= ax+by+mu < omega
       * @param (returns) 'a' from the equation mu <= ax-by < mu + omega
       * @param (returns) 'b' from the equation mu <= ax-by < mu + omega
       * @param (returns) 'mu' from the equation mu <= ax-by < mu + omega
       * @param (returns) 'omega' from the equation mu <= ax-by < mu + omega
       * TODO test this !
       */
      void getArithmeticalDescription( Integer &a, Integer &b, Integer
          &mu, Integer &omega) const;

      /**
       * Computes the arithmetic description of the DSS : 0 <= ax+by+mu < omega
       * Uses 'getArithmeticalDescription' so prefer this latter one if more
       * then one parameter is computed.
       *
       * @return the value of 'a' in the DSS equation
       */
      Integer getA() const;

      /**
       * Computes the arithmetic description of the DSS : 0 <= ax+by+mu < omega
       * Uses 'getArithmeticalDescription' so prefer this latter one if more
       * then one parameter is computed.
       * 
       * @return the value of 'b' in the DSS equation
       */
      Integer getB() const;

      /**
       * Computes the arithmetic description of the DSS : 0 <= ax+by+mu < omega
       * Uses 'getArithmeticalDescription' so prefer this latter one if more
       * then one parameter is computed.
       *
       * @return the value of 'mu' in the DSS equation
       */
      Integer getMu() const;

      /**
       * Computes the arithmetic description of the DSS : 0 <= ax+by+mu < omega
       * Uses 'getArithmeticalDescription' so prefer this latter one if more
       * then one parameter is computed.
       *
       * @return the value of 'omega' in the DSS equation
       */
      Integer getOmega() const;


      /**
       * Computes the remained of a point relatively to the arithmetical
       * description of the current DSS.
       * @param aPoint a point whose remainder is returned
       * @returns the remaindre of aPoint
       */
      Integer getRemainder(const Point & aPoint) const;

      /**
       * Computes the leaning points of the DSS
       * @param (returns) the first upper leaning point.
       * @param (returns) the last upper leaning point.
       * @param (returns) the first lower leaning point.
       * @param (returns) the last lower leaning point.
       */
      void computeLeaningPoints( Point & uf, Point & ul, 
                                 Point & lf, Point & ll ) const;


      /**
       * Accessor to the first upper leaning point
       * Uses 'computeLeaningPoints' so prefer this latter one if more then one
       * leaning point is computed.
       * @return first upper leaning point.
       */
      Point getUf() const;

      /**
       * Accessor to the last upper leaning point
       * Uses 'computeLeaningPoints' so prefer this latter one if more then one
       * leaning point is computed.
       * @return last upper leaning point.
       */
      Point getUl() const;

      /**
       * Accessor to the first lower leaning point
       * Uses 'computeLeaningPoints' so prefer this latter one if more then one
       * leaning point is computed.
       * @return first lower leaning point.
       */
      Point getLf() const;

      /**
       * Accessor to the last lower leaning point
       * Uses 'computeLeaningPoints' so prefer this latter one if more then one
       * leaning point is computed.
       * @return last lower leaning point.
       */
      Point getLl() const;

      /**
       * Performs some basic tests to check the validity of the DSS. 
       * For debugging purpose only.
       * @returns 'false' if the data is incoherent.
       */
      bool isValid() const;

      /**
       * Initializes the DSS with the longest Christoffel word
       * that is read starting from a given position on a
       * FreemanCode. Only Christoffel words written on a
       * given pair of letters are considered. More precisely,
       * if the ordered alphabet is [a0, a1, a2, a3] then the
       * Christoffel word must be written on the letter a1 < a2.
       *
       * Note that by usually Christoffel words are defined as
       * primitive words while here repetitions of a
       * Christoffel word will be included in the DSS.
       *
       * Computation time is O(k) where k is the number of
       * points included in the DSS.
       *
       * @param aFC a FreemanChain.
       *
       * @param aOA the ordered alphabet.
       *
       * @param len (returns) the number of points inserted in
       * the DSS which is exacly the length of the Christoffel
       * word read (with repetitions).
       *
       * @param s the position from where the FreemanCode is
       * read (default value = 0).
       *
       * @return 'true' if the FreemanChain is coding a path
       * that is possibly digitally convex, 'false' if the
       * path is not digitally convex.
       */ 
      bool longestChristoffelPrefix(
          ConstIterator it,
          const OrderedAlphabet & aOA);

      
      // ----------------------- Accessors --------------------------------------
      
    public:

      /**
       * Accessor to the first added point to the DSS
       * @return point.
       */
      Point getFirstPoint() const;

      /**
       * Accessor to the last added point to the DSS
       * @return point.
       */
      Point getLastPoint() const;

      /**
       * Accessor to the first added point to the DSS
       * @return point.
       */
      ConstPointIterator pointBegin() const;

      /**
       * Accessor to the last added point to the DSS
       * @return point.
       */
      ConstPointIterator pointEnd() const;

      /**
       * @return begin iterator of the DSS range.
       */
      ConstIterator begin() const;

      /**
       * @return end iterator of the DSS range.
       */
      ConstIterator end() const;






      // ----------------------- Interface --------------------------------------
    public:

      /**
       * Writes/Displays the object on an output stream.
       * @param out the output stream where the object is written.
       */
      void selfDisplay ( std::ostream & out ) const;


    protected:
      // ------------------------- Protected Datas ------------------------------
      
      /**
       * @no longer used
       * Freeman chain on which is defined the CombinatarialDSS
       */
      //const FreemanChainCode * myFC;

      /**
       * The array of char on which is defined the CombinatorialDSS
       */
<<<<<<< HEAD
      const Code * myCodes;

      /**
       * Length of 'myCodes'
       */
      Size myCodesLength;
=======
      CodeHandler<ConstIterator> myCodeHandler;

      /**
       * Iterators on the input codes.
       */
      ConstIterator myBegin;
      ConstIterator myEnd;
>>>>>>> 97e5a57c

      /**
       * In order to keep track of the DSS position, first and last points
       * are memorized.
       */
      Point myFirstPoint;
      Point myLastPoint;

      /**
       * Index of the first letter of DSS in the FreemanChain
       */
      Index myFirstLetter;
      Index myLastLetter;


      /**
       * Number of repetitions of the central Christoffel
       * word, otherwise said, the number of upper leaning
       * points minus 1.
       */
      unsigned int myNbRepeat;

      /**
       * Indexes indicates where, in the FreemanChain, is located the main
       * pattern of this DSS.
       */
      Index myPatternBegin;
      Index myPatternEnd;

      /**
       * The main pattern factorizes as two subpatterns: a
       * left one and a right one.
       */
      Size myLeftPatternLength;

      /**
       * In order to add/remove letters efficiently from the
       * prefix and the suffix of the main pattern being read, 
       * the position of the next letter to read is memorized.
       */
      Index myNextBefore;
      Index myNextAfter;

      /**
       * Function that converts the codes of a FreemanChain into a elementary translations.
       */
      Vector (*myDisplacements) ( Code ) ;


      /**
       * Function that converts the codes of a FreemanChain into a elementary translations.
       */
      Vector (*myDisplacements) ( Code ) ;



      // ------------------------- Private Datas --------------------------------
    private:

      // ------------------------- Hidden services ------------------------------
    public:


      /**
       * Returns the first letter of the main pattern.
       * @returns the small letter over which the DSS is written.
       */
      Code getSmallLetter() const;

      /**
       * Returns the last letter of the main pattern.
       * @returns the big letter over which the DSS is written.
       */
      Code getBigLetter() const;

      /** 
<<<<<<< HEAD
=======
       * Get the code at a given index, if code at index 'pos' has not been read
       * yet, the input iterator will be used to access it.
       * @param a position in the FreemanChain
       * @returns the letter at the given position
       */
      Code getCode(Index pos);

      /** 
>>>>>>> 97e5a57c
       * Get the code at a given index.
       * @param a position in the FreemanChain
       * @returns the letter at the given position
       */
      Code getCode(Index pos) const;

      /**
       * Computes the length of the main pattern.
       * @returns the length of the main pattern
       */
      Size mainPatternLength() const;

      /**
       * Computes the vector defined by the main pattern.
       * @returns the vector defined by the main pattern.
       */
      Vector mainPatternVector() const;

      /**
       * Computes the length of the suffix of the main pattern read before
       * it. 
       * @returns the length of the suffix read.
       */
      Size suffixLength() const;

      /**
       * Computes the length of the prefix of the main pattern read after
       * it. 
       * @returns the length of the prefix read.
       */
      Size prefixLength() const;

      /**
       * Determines if a given position is a "upper leaning
       * point". Note that it is assume that the orientation
       * is such that the main pattern begins and ends on
       * upper leaning points.
       * NB: 'pos' must be between 'myPatternBegin' and 'myPatternEnd'
       * @param the position of a letter in the main pattern of the DSS
       * @returns 'true' if this letter is an "upper leaning point"
       *   'false' otherwise.
       */
      bool isUL ( Index pos ) const;

      /**
       * Determines if the letter at a given position leads a "lower
       * leaning point". Note that it is assume that the orientation is
       * such that the main pattern begins and ends on upper leaning
       * points.
       * NB: 'pos' must be between 'myPatternBegin' and 'myPatternEnd'
       * @param the position of a letter in the main pattern of the DSS
       * @returns 'true' if this letter leads to a "lower leaning point"
       * 'false' otherwise.
       */
      bool nextIsLL ( Index pos ) const;

      /**
       * Determines if the letter at a given position comes from a
       * "lower leaning point". Note that it is assume that the
       * orientation is such that the main pattern begins and ends on
       * upper leaning points.
       * NB: 'pos' must be between 'myPatternBegin' and 'myPatternEnd'
       * @param the position of a letter in the main pattern of the DSS
       * @returns 'true' if this letter comes from a "lower leaning
       * point" 'false' otherwise.
       */
      bool previousIsLL ( Index pos ) const;

      /**
       * Test if the DSS is a trivial one, that is a DSS with slope 0 or
       * infinite
       * @returns 'true' is the DSS is trivial, 'false' otherwise.
       */
      bool isTrivial() const;

      /**
       * Convert a code into vector.
       * @param a code.
       * @returns the vector defined by that code.
       */
      Vector displacement( Code c ) const;



    
    private:
      // ------------------------- Internals ------------------------------------
    public :

      /**
       * Default displacement vectors associated to codes.
       * 
       *        (1)
       *         ^
       *         |
       *         |
       * (2) <-------> (0)
       *         |
       *         |
       *         v
       *        (3)
       *
       */
      static Vector defaultMoves( Code c )
        {
          Integer x = ( c == '0' ) ? 1 : ( ( c == '2' ) ? -1 : 0 ) ;
          Integer y = ( c == '1' ) ? 1 : ( ( c == '3' ) ? -1 : 0 ) ;
          return Vector( x, y );
        }



  }; // end of class CombinatorialDSS


  /**
   * Overloads 'operator<<' for displaying objects of class 'CombinatorialDSS'.
   * @param out the output stream where the object is written.
   * @param object the object of class 'CombinatorialDSS' to write.
   * @return the output stream after the writing.
   */
  template <typename T1, typename T2>
  std::ostream&
  operator<< ( std::ostream & out, const CombinatorialDSS<T1,T2> & object );



} // namespace DGtal


///////////////////////////////////////////////////////////////////////////////
// Includes inline functions.
#include "DGtal/geometry/curves/representation/CombinatorialDSS.ih"
//                                                                           //
///////////////////////////////////////////////////////////////////////////////

#endif // !defined CombinatorialDSS_h

#undef CombinatorialDSS_RECURSES
#endif // else defined(CombinatorialDSS_RECURSES)<|MERGE_RESOLUTION|>--- conflicted
+++ resolved
@@ -62,48 +62,22 @@
    * Description of template class 'CombinatorialDSS' <p>
    * \brief Aim:
    *
-<<<<<<< HEAD
-   * A combinatorial DSS is a specialized type of DSS where input points
-   * are given by an array of Codes considered as a FreemanChain.
-   *
-   * This class uses the fact that the part of a Freeman chain code that,
-   * in general, is a DSS has the following form : 's.c^k.p' where 'k>0',
-   * 'c' is a Christoffel word, 's' is a suffix of 'c' and 'p' a prefix
-   * of 'c'.
-=======
    * A combinatorial DSS is a specialized type of 4-connected DSS that reads
    * codes of a Freeman chain as input.
    * 
    * In general, the Freeman coding of a 4-connected DSS has the following form : 
    * 's.c^k.p' where 'k>0', 'c' is a Christoffel word, 's' is a suffix of 'c'
    * and 'p' a prefix of 'c'.
->>>>>>> 97e5a57c
    *
    * More precisely 'c' codes the path between two consecutive upper
    * leaning points so the only exceptions are where the DSS is parallel
    * to one of the axes , in this case the DSS is called 'trivial', and
    * when the DSS has only one upper leaning point.
    *
-<<<<<<< HEAD
-   * The main interest of this class is to provide the function
-   * 'longestChristoffelPrefix'. A Christoffel word is a particular type
-   * of pattern in a 4-connected DSS such that both the starting point
-   * and the end point are upper leaning points (see Berstel, Lauve,
-   * Reutenauer and Saliola [2008]).
-   *
-   * The input array of codes is considered as an open curve so the starting
-   * point and the ending points are not assumed to be related.
-   *
-   *
-   * This class is a model of the concept CSegmentComputer.
-   *
-   *
-=======
    * This class is a model of the concept CBidirectionalSegmentComputer.
    *
    * @tparam TConstIterator the type of iterator used to read the input codes
    * (preferably of category 'random_access_iterator_tag').
->>>>>>> 97e5a57c
    * @tparam TInteger the type of scalars used for the coordinates of the
    * points (satisfying CInteger) 
    */
@@ -112,8 +86,6 @@
   template <typename TConstIterator, typename TInteger>
     class CombinatorialDSS  
   {
-
-
 
     // ----------------------- Types ------------------------------
     public :
@@ -124,13 +96,8 @@
 
       //Required types
       typedef FreemanChain<TInteger> FreemanChainCode;
-<<<<<<< HEAD
-      typedef CombinatorialDSS<Integer> Self;
-      typedef CombinatorialDSS<Integer> Reverse;
-=======
       typedef CombinatorialDSS<ConstIterator, Integer> Self;
       typedef CombinatorialDSS<ConstIterator, Integer> Reverse;
->>>>>>> 97e5a57c
 
       //2D points and 2D vectors
       typedef DGtal::PointVector<2,Integer> Point;
@@ -141,21 +108,6 @@
       typedef int Size;
       typedef int Index;
 
-<<<<<<< HEAD
-      //Arithmetical DSS, for comparaison purpose
-      typedef DGtal::ArithmeticalDSS< typename FreemanChainCode::ConstIterator, Integer, 4 > ArithmeticalDSS;
-
-
-
-      typedef Vector (*DisplacementFct) (Code);
-
-
-      /**
-       * Basic iterator on the points of the DSS
-       */
-      struct ConstIterator
-        {
-=======
       //The basic steps associate to the codes are given by a function `f: Code -> Vector` 
       typedef Vector (*DisplacementFct) (Code);
 
@@ -297,7 +249,6 @@
           typedef Point * pointer;
           typedef Point & reference;
 
->>>>>>> 97e5a57c
           const CombinatorialDSS * myDSS;
           Index i;
           Point p;
@@ -305,11 +256,7 @@
           /**
            * Default constructor, does nothing
            */
-<<<<<<< HEAD
-          ConstIterator( )
-=======
           ConstPointIterator( )
->>>>>>> 97e5a57c
           {}
 
           /**
@@ -318,60 +265,37 @@
            * @param CombinatorialDSS on which the iterator is defined.
            * @param Starting point of the iterator.
            */
-<<<<<<< HEAD
-          ConstIterator( const CombinatorialDSS * dss, Index ind, Point pt ) :
-=======
           ConstPointIterator( const CombinatorialDSS * dss, Index ind, Point pt ) :
->>>>>>> 97e5a57c
             myDSS(dss), i(ind), p(pt) 
           {}
 
           /**
            * Destructor. Does nothing.
            */
-<<<<<<< HEAD
-          ~ConstIterator() {}
-=======
           ~ConstPointIterator() {}
->>>>>>> 97e5a57c
             
           /**
            * Comparaison operators.
            */
-<<<<<<< HEAD
-          bool operator==( const ConstIterator other) const
+          bool operator==( const ConstPointIterator other) const
             {
               return i == other.i;
             }
-          bool operator!=( const ConstIterator other) const
-=======
-          bool operator==( const ConstPointIterator other) const
-            {
-              return i == other.i;
-            }
           bool operator!=( const ConstPointIterator other) const
->>>>>>> 97e5a57c
             {
               return i != other.i;
             }
 
-<<<<<<< HEAD
-=======
           Index operator-( const ConstPointIterator other) const
             {
               return i - other.i;
             }
 
->>>>>>> 97e5a57c
 
           /**
            * Copy operator
            */
-<<<<<<< HEAD
-          ConstIterator& operator=( ConstIterator & other)
-=======
           ConstPointIterator& operator=( const ConstPointIterator & other)
->>>>>>> 97e5a57c
             {
               i = other.i;
               myDSS = other.myDSS;
@@ -385,52 +309,32 @@
             }
 
           // pre-increment ++i
-<<<<<<< HEAD
-          ConstIterator& operator++()
-=======
           ConstPointIterator& operator++()
->>>>>>> 97e5a57c
             {
               next();
               return *this;
             }
 
           // post-increment
-<<<<<<< HEAD
-          ConstIterator operator++( int )
-            {
-              ConstIterator it = *this;
-=======
           ConstPointIterator operator++( int )
             {
               ConstPointIterator it = *this;
->>>>>>> 97e5a57c
               next();
               return it;
             }
 
 
           // pre-decrement --i
-<<<<<<< HEAD
-          ConstIterator& operator--()
-=======
           ConstPointIterator& operator--()
->>>>>>> 97e5a57c
             {
               prev();
               return *this;
             }
 
           // post-decrement
-<<<<<<< HEAD
-          ConstIterator operator--( int )
-            {
-              ConstIterator it = *this;
-=======
           ConstPointIterator operator--( int )
             {
               ConstPointIterator it = *this;
->>>>>>> 97e5a57c
               prev();
               return it;
             }
@@ -438,12 +342,7 @@
           // Move to next position
           void next()
             {
-<<<<<<< HEAD
-              if ( i < myDSS->myCodesLength ) 
-                p += myDSS->myDisplacements( myDSS->getCode( i ) );
-=======
               p += myDSS->myDisplacements( myDSS->getCode( i ) );
->>>>>>> 97e5a57c
               ++i;
             }
 
@@ -451,10 +350,6 @@
           void prev()
             {
               --i;
-<<<<<<< HEAD
-              if ( ( i < myDSS->myCodesLength ) && (i >= 0) )
-                p -= myDSS->myDisplacements( myDSS->getCode( i ) );
-=======
               p -= myDSS->myDisplacements( myDSS->getCode( i ) );
             }
 
@@ -463,7 +358,6 @@
           const CombinatorialDSS * getDSS() const
             {
               return myDSS;
->>>>>>> 97e5a57c
             }
 
 
@@ -493,35 +387,6 @@
 
 
       /**
-<<<<<<< HEAD
-       * Initialize from a ConstIterator on a CombinatorialDSS.
-       * @param ConstIterator
-       */
-      void init(ConstIterator i);
-
-      /**
-       * Initialize from a Freman Chain code.
-       * @param FreemanChain on which is defined the DSS.
-       */
-      void init(const FreemanChainCode & fc);
-
-      /**
-       * Initialize from a ConstIterator over a Freman Chain code.
-       * @param ConstIterator giving the letter to initialize the DSS with.
-       */
-      void init(const typename FreemanChainCode::ConstIterator & it);
-
-      /**
-       * Initialize from an array of codes.
-       * @param a pointer to an array of codes.
-       * @param the length of the code array.
-       * @param the start position in 'theCode'.
-       * @param the position of the starting point of the first code.
-       * @param a function that returns the displacement vector of the codes.
-       */
-      void init(const Code * theCode, Size codeLength, Index firstLetter, const
-                Point & startPoint, Vector (*displacement) (Code) );
-=======
        * Initialize from input iterator. A DSS of length 1 is initialize from
        * the iterator.
        *
@@ -575,7 +440,6 @@
       // */
       //void init(const Code * theCode, Size codeLength, Index firstLetter, const
       //          Point & startPoint, Vector (*displacement) (Code) );
->>>>>>> 97e5a57c
 
       /**
        * Copy constructor.
@@ -620,16 +484,6 @@
 
 
       /**
-<<<<<<< HEAD
-       * @return a reverse version of '*this'.
-       * TODO : not implemented yet
-       */
-      Reverse getReverse() const;
-
-
-      /**
-=======
->>>>>>> 97e5a57c
        * Tests whether the current DSS can be extended at the front.
        *  
        * @return 'true' if yes, 'false' otherwise.
@@ -683,15 +537,12 @@
 
 
       /**
-<<<<<<< HEAD
-=======
        * Translates the DSS's position by a given vector.
        * @param v the translation vector.
        */
       void translate( const Vector & v );
 
       /**
->>>>>>> 97e5a57c
        * Computes the arithmetic description of the DSS : 0 <= ax+by+mu < omega
        * @param (returns) 'a' from the equation mu <= ax-by < mu + omega
        * @param (returns) 'b' from the equation mu <= ax-by < mu + omega
@@ -897,14 +748,6 @@
       /**
        * The array of char on which is defined the CombinatorialDSS
        */
-<<<<<<< HEAD
-      const Code * myCodes;
-
-      /**
-       * Length of 'myCodes'
-       */
-      Size myCodesLength;
-=======
       CodeHandler<ConstIterator> myCodeHandler;
 
       /**
@@ -912,7 +755,6 @@
        */
       ConstIterator myBegin;
       ConstIterator myEnd;
->>>>>>> 97e5a57c
 
       /**
        * In order to keep track of the DSS position, first and last points
@@ -956,11 +798,6 @@
       Index myNextBefore;
       Index myNextAfter;
 
-      /**
-       * Function that converts the codes of a FreemanChain into a elementary translations.
-       */
-      Vector (*myDisplacements) ( Code ) ;
-
 
       /**
        * Function that converts the codes of a FreemanChain into a elementary translations.
@@ -989,8 +826,6 @@
       Code getBigLetter() const;
 
       /** 
-<<<<<<< HEAD
-=======
        * Get the code at a given index, if code at index 'pos' has not been read
        * yet, the input iterator will be used to access it.
        * @param a position in the FreemanChain
@@ -999,7 +834,6 @@
       Code getCode(Index pos);
 
       /** 
->>>>>>> 97e5a57c
        * Get the code at a given index.
        * @param a position in the FreemanChain
        * @returns the letter at the given position
