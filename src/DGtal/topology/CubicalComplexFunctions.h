/**
 *  This program is free software: you can redistribute it and/or modify
 *  it under the terms of the GNU Lesser General Public License as
 *  published by the Free Software Foundation, either version 3 of the
 *  License, or  (at your option) any later version.
 *
 *  This program is distributed in the hope that it will be useful,
 *  but WITHOUT ANY WARRANTY; without even the implied warranty of
 *  MERCHANTABILITY or FITNESS FOR A PARTICULAR PURPOSE.  See the
 *  GNU General Public License for more details.
 *
 *  You should have received a copy of the GNU General Public License
 *  along with this program.  If not, see <http://www.gnu.org/licenses/>.
 *
 **/

#pragma once

/**
 * @file CubicalComplexFunctions.h
 * @author Jacques-Olivier Lachaud (\c jacques-olivier.lachaud@univ-savoie.fr )
 * Laboratory of Mathematics (CNRS, UMR 5127), University of Savoie, France
 *
 * @date 2015/11/24
 *
 * Defines functions associated to CubicalComplex.
 *
 * This file is part of the DGtal library.
 */

#if defined(CubicalComplexFunctions_RECURSES)
#error Recursive header files inclusion detected in CubicalComplexFunctions.h
#else // defined(CubicalComplexFunctions_RECURSES)
/** Prevents recursive inclusion of headers. */
#define CubicalComplexFunctions_RECURSES

#if !defined CubicalComplexFunctions_h
/** Prevents repeated inclusion of headers. */
#define CubicalComplexFunctions_h

//////////////////////////////////////////////////////////////////////////////
// Inclusions
#include <iostream>
#include "DGtal/base/Common.h"
#include "DGtal/topology/CubicalComplex.h"
#include <DGtal/topology/helpers/NeighborhoodConfigurationsHelper.h>
//////////////////////////////////////////////////////////////////////////////

namespace DGtal
{
  namespace functions {

    /**
     * Cubical Complex close operation.
     * @tparam TKSpace the digital space in which lives the cubical complex.
     * @tparam TCellContainer the associative container used to store cells within the cubical complex.
     *
     * @param[in] S1 an input cubical complex
     * @return a new cubical complex that is the closing of S1.
     */
    template <typename TKSpace, typename TCellContainer>
    inline CubicalComplex< TKSpace, TCellContainer >
    operator~( const CubicalComplex< TKSpace, TCellContainer >& S1 )
    {
      CubicalComplex< TKSpace, TCellContainer > S( S1 );
      S.close();
      return S;
    }

    /**
     * Cubical Complex open operation.
     * @tparam TKSpace the digital space in which lives the cubical complex.
     * @tparam TCellContainer the associative container used to store cells within the cubical complex.
     *
     * @param[in] S1 an input cubical complex
     * @return a new cubical complex that is the opening of S1.
     */
    template <typename TKSpace, typename TCellContainer>
    inline CubicalComplex< TKSpace, TCellContainer >
    operator*( const CubicalComplex< TKSpace, TCellContainer >& S1 )
    {
      CubicalComplex< TKSpace, TCellContainer > S( S1 );
      S.open();
      return S;
    }

    /**
     * Cubical Complex difference operation. Updates the cubical complex S1 as S1 - S2.
     * @tparam TKSpace the digital space in which lives the cubical complex.
     * @tparam TCellContainer the associative container used to store cells within the cubical complex.
     *
     * @param[in,out] S1 an input cubical complex, \a S1 - \a S2 as output.
     * @param[in] S2 another input cubical complex.
     *
     * @return a reference to the modified cubical complex S1.
     */
    template <typename TKSpace, typename TCellContainer>
    inline CubicalComplex< TKSpace, TCellContainer >&
    operator-=( CubicalComplex< TKSpace, TCellContainer >& S1,
                const CubicalComplex< TKSpace, TCellContainer >& S2 )
    {
      typedef CubicalComplex< TKSpace, TCellContainer > CC;
      for ( Dimension i = 0; i <= CC::dimension; ++i )
        setops::operator-=( S1.myCells[ i ],S2.myCells[ i ] );
      return S1;
    }

    /**
     * Cubical Complex difference operation. Returns the difference of \a S1 - \a S2.
     * @tparam TKSpace the digital space in which lives the cubical complex.
     * @tparam TCellContainer the associative container used to store cells within the cubical complex.
     *
     * @param[in] S1 an input cubical complex
     * @param[in] S2 another input cubical complex.
     *
     * @return the cubical complex \a S1 - \a S2.
     */
    template <typename TKSpace, typename TCellContainer>
    inline CubicalComplex< TKSpace, TCellContainer >
    operator-( const CubicalComplex< TKSpace, TCellContainer >& S1,
               const CubicalComplex< TKSpace, TCellContainer >& S2 )
    {
      typedef CubicalComplex< TKSpace, TCellContainer > CC;
      CC S( S1 );
      for ( Dimension i = 0; i <= CC::dimension; ++i )
        setops::operator-=( S.myCells[ i ],S2.myCells[ i ] );
      return S;
    }

    /**
     * Cubical Complex union operation. Returns the cubical complex \f$ S1 \cup S2 \f$.
     * @tparam TKSpace the digital space in which lives the cubical complex.
     * @tparam TCellContainer the associative container used to store cells within the cubical complex.
     *
     * @param[in] S1 an input cubical complex.
     * @param[in] S2 another input cubical complex.
     * @return the cubical complex \f$ S1 \cup S2 \f$.
     */
    template <typename TKSpace, typename TCellContainer>
    inline CubicalComplex< TKSpace, TCellContainer >
    operator|( const CubicalComplex< TKSpace, TCellContainer >& S1,
               const CubicalComplex< TKSpace, TCellContainer >& S2 )
    {
      typedef CubicalComplex< TKSpace, TCellContainer > CC;
      CC S( S1 );
      for ( Dimension i = 0; i <= CC::dimension; ++i )
        setops::operator|=( S.myCells[ i ],S2.myCells[ i ] );
      return S;
    }

    /**
     * Cubical Complex union operation. Updates the cubical complex \a S1 as \f$ S1 \cup S2 \f$.
     * @tparam TKSpace the digital space in which lives the cubical complex.
     * @tparam TCellContainer the associative container used to store cells within the cubical complex.
     *
     * @param[in,out] S1 an input cubical complex, \f$ S1 \cup S2 \f$ as output.
     * @param[in] S2 another input cubical complex.
     * @return a reference to the modified cubical complex S1.
     */
    template <typename TKSpace, typename TCellContainer>
    inline CubicalComplex< TKSpace, TCellContainer >&
    operator|=( CubicalComplex< TKSpace, TCellContainer >& S1,
                const CubicalComplex< TKSpace, TCellContainer >& S2 )
    {
      typedef CubicalComplex< TKSpace, TCellContainer > CC;
      for ( Dimension i = 0; i <= CC::dimension; ++i )
        setops::operator|=( S1.myCells[ i ], S2.myCells[ i ] );
      return S1;
    }

    /**
     * Cubical Complex intersection operation. Returns the cubical complex \f$ S1 \cap S2 \f$.
     * @tparam TKSpace the digital space in which lives the cubical complex.
     * @tparam TCellContainer the associative container used to store cells within the cubical complex.
     *
     * @param[in] S1 an input cubical complex.
     * @param[in] S2 another input cubical complex.
     * @return the cubical complex \f$ S1 \cap S2 \f$.
     */
    template <typename TKSpace, typename TCellContainer>
    inline CubicalComplex< TKSpace, TCellContainer >
    operator&( const CubicalComplex< TKSpace, TCellContainer >& S1,
               const CubicalComplex< TKSpace, TCellContainer >& S2 )
    {
      typedef CubicalComplex< TKSpace, TCellContainer > CC;
      CC S( S1 );
      for ( Dimension i = 0; i <= CC::dimension; ++i )
        setops::operator&=( S.myCells[ i ], S2.myCells[ i ] );
      return S;
    }

    /**
     * Cubical Complex intersection operation. Updates the cubical complex \a S1 as \f$ S1 \cap S2 \f$.
     * @tparam TKSpace the digital space in which lives the cubical complex.
     * @tparam TCellContainer the associative container used to store cells within the cubical complex.
     *
     * @param[in,out] S1 an input cubical complex, \f$ S1 \cap S2 \f$ as output.
     * @param[in] S2 another input cubical complex.
     * @return a reference to the modified cubical complex S1.
     */
    template <typename TKSpace, typename TCellContainer>
    inline CubicalComplex< TKSpace, TCellContainer >&
    operator&=( CubicalComplex< TKSpace, TCellContainer >& S1,
                const CubicalComplex< TKSpace, TCellContainer >& S2 )
    {
      typedef CubicalComplex< TKSpace, TCellContainer > CC;
      for ( Dimension i = 0; i <= CC::dimension; ++i )
        setops::operator&=( S1.myCells[ i ], S2.myCells[ i ] );
      return S1;
    }

    /**
     * Cubical Complex symmetric difference operation. Returns the cubical complex \f$ S1 \Delta S2 \f$.
     *
     * @tparam TKSpace the digital space in which lives the cubical complex.
     * @tparam TCellContainer the associative container used to store cells within the cubical complex.
     *
     * @param[in] S1 an input cubical complex.
     * @param[in] S2 another input cubical complex.
     * @return the cubical complex \f$ S1 \Delta S2 \f$.
     */
    template <typename TKSpace, typename TCellContainer>
    inline CubicalComplex< TKSpace, TCellContainer >
    operator^( const CubicalComplex< TKSpace, TCellContainer >& S1,
               const CubicalComplex< TKSpace, TCellContainer >& S2 )
    {
      typedef CubicalComplex< TKSpace, TCellContainer > CC;
      CC S( S1 );
      for ( Dimension i = 0; i <= CC::dimension; ++i )
        setops::operator^=( S.myCells[ i ], S2.myCells[ i ] );
      return S;
    }

    /**
     * Cubical Complex symmetric difference operation. Updates the
     * cubical complex \a S1 as \f$ S1 \Delta S2 \f$.
     *
     * @tparam TKSpace the digital space in which lives the cubical complex.
     * @tparam TCellContainer the associative container used to store cells within the cubical complex.
     *
     * @param[in,out] S1 an input cubical complex, \f$ S1 \Delta S2 \f$ as output.
     * @param[in] S2 another input cubical complex.
     * @return a reference to the modified cubical complex S1.
     */
    template <typename TKSpace, typename TCellContainer>
    inline CubicalComplex< TKSpace, TCellContainer >&
    operator^=( CubicalComplex< TKSpace, TCellContainer >& S1,
                const CubicalComplex< TKSpace, TCellContainer >& S2 )
    {
      typedef CubicalComplex< TKSpace, TCellContainer > CC;
      for ( Dimension i = 0; i <= CC::dimension; ++i )
        setops::operator^=( S1.myCells[ i ], S2.myCells[ i ] );
      return S1;
    }

    //////////////////////// EQUALITY /////////////////////////
    /**
     * Equality test.
     *
     * @param[in] S1 an input cubical complex.
     * @param[in] S2 another input cubical complex.
     *
     * @return true iff \a S1 is equal to \a S2 (i.e. \a S1 is a
     * subcomplex of \a S2 and \a S2 is a subcomplex of \a S1).
     */
    template <typename TKSpace, typename TCellContainer>
    bool
    operator==( const CubicalComplex< TKSpace, TCellContainer >& S1,
                const CubicalComplex< TKSpace, TCellContainer >& S2 )
    {
      typedef CubicalComplex< TKSpace, TCellContainer > CC;
      ASSERT( &(S1.space()) == &(S2.space()) );
      for ( Dimension i = 0; i <= CC::dimension; ++i )
        if ( ! isEqual( S1.myCells[ i ], S2.myCells[ i ] ) )
          return false;
      return true;
    }

    //////////////////////// DIFFERENT /////////////////////////
    /**
     * Difference test.
     *
     * @tparam TKSpace the digital space in which lives the cubical complex.
     * @tparam TCellContainer the associative container used to store cells within the cubical complex.
     *
     * @param[in] S1 an input cubical complex.
     * @param[in] S2 another input cubical complex.
     *
     * @return true iff \a S1 is not equal to \a S2 (i.e. either \a
     * S1 is not a subcomplex of \a S2 or \a S2 is not a subcomplex
     * of \a S1).
     */
    template <typename TKSpace, typename TCellContainer>
    bool
    operator!=( const CubicalComplex< TKSpace, TCellContainer >& S1,
                const CubicalComplex< TKSpace, TCellContainer >& S2 )
    {
      typedef CubicalComplex< TKSpace, TCellContainer > CC;
      ASSERT( &(S1.space()) == &(S2.space()) );
      for ( Dimension i = 0; i <= CC::dimension; ++i )
        if ( ! isEqual( S1.myCells[ i ], S2.myCells[ i ] ) )
          return true;
      return false;
    }

    //////////////////////// INCLUSION /////////////////////////
    /**
     * Inclusion test (subset of).
     *
     * @tparam TKSpace the digital space in which lives the cubical complex.
     * @tparam TCellContainer the associative container used to store cells within the cubical complex.
     *
     * @param[in] S1 an input cubical complex.
     * @param[in] S2 another input cubical complex.
     * @return true iff \a S1 is a subcomplex of \a S2.
     */
    template <typename TKSpace, typename TCellContainer>
    bool
    operator<=( const CubicalComplex< TKSpace, TCellContainer >& S1,
                const CubicalComplex< TKSpace, TCellContainer >& S2 )
    {
      typedef CubicalComplex< TKSpace, TCellContainer > CC;
      ASSERT( &(S1.space()) == &(S2.space()) );
      for ( Dimension i = 0; i <= CC::dimension; ++i )
        if ( ! isSubset( S1.myCells[ i ], S2.myCells[ i ] ) )
          return false;
      return true;
    }

    /**
     * Inclusion test (supset of).
     *
     * @tparam TKSpace the digital space in which lives the cubical complex.
     * @tparam TCellContainer the associative container used to store cells within the cubical complex.
     *
     * @param[in] S1 an input cubical complex.
     * @param[in] S2 another input cubical complex.
     * @return true iff \a S2 is a subcomplex of \a S1.
     */
    template <typename TKSpace, typename TCellContainer>
    bool
    operator>=( const CubicalComplex< TKSpace, TCellContainer >& S1,
                const CubicalComplex< TKSpace, TCellContainer >& S2 )
    {
      typedef CubicalComplex< TKSpace, TCellContainer > CC;
      ASSERT( &(S1.space()) == &(S2.space()) );
      for ( Dimension i = 0; i <= CC::dimension; ++i )
        if ( ! isSubset( S2.myCells[ i ], S1.myCells[ i ] ) )
          return false;
      return true;
    }

    /**
     * Collapse a user-specified part of complex \a K, collapsing cells
     * following priority [priority], in a decreasing sequence until no
     * more collapse is feasible. The range [\a S_itb,\a S_itE)
     * provides the starting cells, generally (but not compulsory)
     * maximal cells. The resulting complex is guaranteed to keep the
     * same homotopy type (a kind of topology equivalence).
     *
     * @note Cells whose data has been marked as FIXED are not removed.
     *
     * @note Only cells that are in the closure of [\a S_itb,\a S_itE)
     * may be removed, and only if they are not marked as FIXED.
     *
     * @advanced If you use a DefaultCellMapIteratorPriority object as
     * \a priority, then the VALUE part of each cell data defines the
     * priority (the highest value the soonest are these cells
     * collapsed). You may thus fill these cell values before calling
     * this method.
     *
     * @tparam TKSpace the digital space in which lives the cubical complex.
     * @tparam TCellContainer the associative container used to store cells within the cubical complex.
     *
     * @tparam CellConstIterator any forward const iterator on Cell.
     *
     * @tparam CellMapIteratorPriority any type defining a method 'bool
     * operator()( const Cell&, const Cell&) const'. Defines the order
     * in which cells are collapsed. @see DefaultCellMapIteratorPriority
     *
     * @param[in,out] K the complex that is collapsed.
     * @param S_itB the start of a range of cells which is included in [K].
     * @param S_itE the end of a range of cells which is included in [K].
     * @param priority the object that assign a priority to each cell.
     * @param hintIsSClosed indicates if [\a S_itb,\a S_ite) is a closed set (faster in this case).
     * @param hintIsKClosed indicates that complex \a K is closed.
     * @param verbose outputs some information during processing when 'true'.
     * @return the number of cells removed from complex \a K.
     *
     * @see topology/cubical-complex-collapse.cpp
     */
    template <typename TKSpace, typename TCellContainer,
              typename CellConstIterator,
              typename CellMapIteratorPriority >
    uint64_t collapse( CubicalComplex< TKSpace, TCellContainer > & K,
                       CellConstIterator S_itB, CellConstIterator S_itE,
                       const CellMapIteratorPriority& priority,
                       bool hintIsSClosed = false, bool hintIsKClosed = false,
                       bool verbose = false );

    /**
     * Computes the cells of the given complex \a K that lies on the
     * boundary or inside the parallelepiped specified by bounds \a
     * kLow and \a kUp.
     *
     * @tparam TKSpace the digital space in which lives the cubical complex.
     * @tparam TCellContainer the associative container used to store cells within the cubical complex.
     *
     * @tparam BdryCellOutputIterator any output iterator on TCubicalComplex::Cell.
     * @tparam InnerCellOutputIterator any output iterator on TCubicalComplex::Cell.
     *
     * @param[in] K any cubical complex.
     *
     * @param[in] kLow any Khalimsky coordinate representing the
     * lowest possible cell.
     *
     * @param[in] kUp any Khalimsky coordinate representing the
     * uppermost possible cell.
     *
     * @param[in,out] itBdry An output iterator on Cell that outputs all
     * the cells of \a K that lie on the boundary of the
     * parallelepiped specified by bounds \a kLow and \a kUp.
     *
     * @param[in,out] itInner An output iterator on Cell that outputs all
     * the cells of \a K that lie in the interior of the
     * parallelepiped specified by bounds \a kLow and \a kUp.
     *
     * @note Complexity is linear in the number of cells of \a K
     * (but the constant is also linear in the dimension of \a K).
     */
    template <typename TKSpace, typename TCellContainer,
              typename BdryCellOutputIterator,
              typename InnerCellOutputIterator>
    void
    filterCellsWithinBounds( const CubicalComplex< TKSpace, TCellContainer > & K,
                             const typename TKSpace::Point& kLow,
                             const typename TKSpace::Point& kUp,
                             BdryCellOutputIterator itBdry,
                             InnerCellOutputIterator itInner );

<<<<<<< HEAD
    /**
     * Create object from the spels in the complex.
     *
     * @tparam TObject object type
     * @tparam TKSpace kspace type of the input CubicalComplex.
     * @tparam TCellContainer cell container type of the input CubicalComplex
     * @param C input CubicalComplex
     *
     * @return unique_ptr of created object with the pointset containing the spels of the complex.
     */
    template < typename TObject, typename TKSpace, typename TCellContainer>
      std::unique_ptr<TObject>
      objectFromSpels(const CubicalComplex< TKSpace, TCellContainer > & C);

=======
  /**
   * Get the occupancy configuration of the neighborhood of a point in a cubical
   * complex.
   * The neighborhood size is considered DxD for dimension D of the point
   * (ie 3x3 cube for 3D point).
   *
   * @tparam TComplex Complex type.

   * @param input_complex input complex. Used to check what points are occupied.
   * @param center of the neighborhood. It doesn't matter if center belongs
   * or not to \b input_complex.
   * @param mapPointToMask map[Point]->configuration, where Point is
   * inside a DxD cube centered in {0,0,..} in ND.
   *
   * @note This doesn't work with KSpace coordinates, these must be converted
   * to digital coordinates before: @see KhalimskySpaceND::uCoords(3,cell)
   * @see mapPointToBitMask
   *
   * @return bit configuration
   */

  template<typename TComplex>
  NeighborhoodConfiguration
  getSpelNeighborhoodConfigurationOccupancy(
      const          TComplex        & input_complex,
      const typename TComplex::Point & center,
      const std::unordered_map<
              typename TComplex::Point, NeighborhoodConfiguration> & mapPointToMask);
>>>>>>> 9d928a56
  } // namespace functions

} // namespace DGtal


///////////////////////////////////////////////////////////////////////////////
// Includes inline functions.
#include "DGtal/topology/CubicalComplexFunctions.ih"

//                                                                           //
///////////////////////////////////////////////////////////////////////////////

#endif // !defined CubicalComplexFunctions_h

#undef CubicalComplexFunctions_RECURSES
#endif // else defined(CubicalComplexFunctions_RECURSES)<|MERGE_RESOLUTION|>--- conflicted
+++ resolved
@@ -438,7 +438,6 @@
                              BdryCellOutputIterator itBdry,
                              InnerCellOutputIterator itInner );
 
-<<<<<<< HEAD
     /**
      * Create object from the spels in the complex.
      *
@@ -453,7 +452,6 @@
       std::unique_ptr<TObject>
       objectFromSpels(const CubicalComplex< TKSpace, TCellContainer > & C);
 
-=======
   /**
    * Get the occupancy configuration of the neighborhood of a point in a cubical
    * complex.
@@ -482,7 +480,6 @@
       const typename TComplex::Point & center,
       const std::unordered_map<
               typename TComplex::Point, NeighborhoodConfiguration> & mapPointToMask);
->>>>>>> 9d928a56
   } // namespace functions
 
 } // namespace DGtal
