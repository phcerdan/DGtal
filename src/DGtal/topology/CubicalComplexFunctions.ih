/**
 *  This program is free software: you can redistribute it and/or modify
 *  it under the terms of the GNU Lesser General Public License as
 *  published by the Free Software Foundation, either version 3 of the
 *  License, or  (at your option) any later version.
 *
 *  This program is distributed in the hope that it will be useful,
 *  but WITHOUT ANY WARRANTY; without even the implied warranty of
 *  MERCHANTABILITY or FITNESS FOR A PARTICULAR PURPOSE.  See the
 *  GNU General Public License for more details.
 *
 *  You should have received a copy of the GNU General Public License
 *  along with this program.  If not, see <http://www.gnu.org/licenses/>.
 *
 **/

/**
 * @file CubicalComplexFunctions.ih
 * @author Jacques-Olivier Lachaud (\c jacques-olivier.lachaud@univ-savoie.fr )
 * Laboratory of Mathematics (CNRS, UMR 5127), University of Savoie, France
 *
 * @date 2015/11/24
 *
 * Implementation of inline methods defined in CubicalComplexFunctions.h
 *
 * This file is part of the DGtal library.
 */


//////////////////////////////////////////////////////////////////////////////
#include <cstdlib>
<<<<<<< HEAD
#include <DGtal/topology/DigitalTopology.h>
=======
#include <DGtal/topology/helpers/NeighborhoodConfigurationsHelper.h>
>>>>>>> 9d928a56
//////////////////////////////////////////////////////////////////////////////

///////////////////////////////////////////////////////////////////////////////
// IMPLEMENTATION of inline methods.
///////////////////////////////////////////////////////////////////////////////

//-----------------------------------------------------------------------------
template <typename TKSpace, typename TCellContainer,
          typename CellConstIterator,
          typename CellMapIteratorPriority >
DGtal::uint64_t
DGtal::functions::
collapse( CubicalComplex< TKSpace, TCellContainer > & K,
          CellConstIterator S_itB, CellConstIterator S_itE,
          const CellMapIteratorPriority& priority,
          bool hintIsSClosed, bool hintIsKClosed,
          bool verbose )
{
  using namespace std;
  typedef CubicalComplex< TKSpace, TCellContainer > CC;
  typedef typename CC::Cell                         Cell;
  typedef typename CC::CellType                     CellType;
  typedef typename CC::CellMapIterator              CellMapIterator;
  typedef vector< CellMapIterator >                 CMIVector;
  typedef typename CMIVector::const_iterator        CMIVectorConstIterator;
  // NB : a maximal k-cell is collapsible if it has a free incident k-1-cell.
  Dimension n = K.dim();
  CMIVector S;            // stores the cells to process
  CMIVector Q_low;        // stores the iterators on direct faces of the maximal cell.
  CMIVector Q_collapsible;// stores collapsible cells in order to clean them at the end.
  CellMapIterator        it_cell;   // generic iterator on a cell.
  CellMapIterator        it_cell_c; // points on c in the free pair (c,d)
  CellMapIterator        it_cell_d; // points on d in the free pair (c,d)
  CMIVectorConstIterator itlow;
  CMIVectorConstIterator itqup;

  if ( verbose ) trace.info() << "[CC::collapse]-+ tag collapsible elements... " << flush;
  // Restricts the set of elements that are collapsible.
  if ( hintIsSClosed )
    for ( CellConstIterator S_it = S_itB; S_it != S_itE; ++S_it )
      {
        Cell c           = *S_it;
        Dimension k      = K.dim( c );
        it_cell          = K.findCell( k, c );
	uint32_t& ccdata = it_cell->second.data;
        ASSERT( it_cell != K.end( k ) );
        S.push_back( it_cell );
	if ( ! ( ccdata & (CC::FIXED | CC::COLLAPSIBLE ) ) )
	  {
	    ccdata |= CC::COLLAPSIBLE;
	    Q_collapsible.push_back( it_cell );
	  }
      }
  else // not ( hintIsSClosed )
    for ( CellConstIterator S_it = S_itB; S_it != S_itE; ++S_it )
      {
        Cell c           = *S_it;
        Dimension k      = K.dim( c );
        it_cell          = K.findCell( k, c );
        uint32_t& ccdata = it_cell->second.data;
        ASSERT( it_cell != K.end( k ) );
        S.push_back( it_cell );
        if ( ! ( ccdata & (CC::FIXED | CC::COLLAPSIBLE ) ) )
          {
            ccdata |= CC::COLLAPSIBLE;
            Q_collapsible.push_back( it_cell );
          }
        vector<Cell> cells;
        back_insert_iterator< vector<Cell> > back_it( cells );
        K.faces( back_it, c, hintIsKClosed );
        for ( typename vector<Cell>::const_iterator
                it = cells.begin(), itE = cells.end(); it != itE; ++it )
          {
            it_cell           = K.findCell( *it );
            uint32_t& ccdata2 = it_cell->second.data;
            if ( ! ( ccdata2 & (CC::FIXED | CC::COLLAPSIBLE ) ) )
              {
                ccdata2 |= CC::COLLAPSIBLE;
                Q_collapsible.push_back( it_cell );
              }
          }
      }
  if ( verbose ) trace.info() << " " << Q_collapsible.size() << " found." << endl;

  // Fill queue
  priority_queue<CellMapIterator, CMIVector, CellMapIteratorPriority> PQ( priority );

  if ( verbose ) trace.info() << "[CC::collapse]-+ entering collapsing loop. " << endl;
  uint64_t nb_pass     = 0;
  uint64_t nb_examined = 0;
  uint64_t nb_removed  = 0;
  while ( ! S.empty() )
    {
      for ( CMIVectorConstIterator it = S.begin(), itE = S.end();
            it != itE; ++it )
	{
	  PQ.push( *it );
	  (*it)->second.data |= CC::USER1;
	}
      S.clear();
      if ( verbose ) trace.info() << "[CC::collapse]---+ Pass " << ++nb_pass
                                  << ", Card(PQ)=" << PQ.size() << " elements, "
                                  << "nb_exam=" << nb_examined << endl;

      // Try to collapse elements according to priority queue.
      while ( ! PQ.empty() )
	{
	  // Get top element.
	  CellMapIterator itcur = PQ.top();
          uint32_t& cur_data    = itcur->second.data;
	  PQ.pop();
	  ++nb_examined;
	  // Check if the cell is removable
	  if ( ( cur_data & CC::REMOVED ) || ( ! ( cur_data & CC::COLLAPSIBLE ) ) )
            continue;
          // Check if the cell was several time in the queue and is already processed.
          if ( ! ( cur_data & CC::USER1 ) )
            continue;
	  ASSERT( cur_data & CC::USER1 );
          cur_data             &= ~CC::USER1;

	  // Cell may be removable.
	  // Check if it is a maximal cell
	  CellMapIterator itup;
	  const Cell & cur_c  = itcur->first;
          CellType cur_c_type = K.computeCellType( cur_c, itup, n );
	  bool found_pair     = false;
          // trace.info() << "  - Cell " << cur_c << " Dim=" << dim( cur_c ) << " Type=" << cur_c_type << std::endl;
	  if ( cur_c_type == CC::Maximal )
	    { // maximal cell... must find a free face
	      // check faces to find a free face.
              back_insert_iterator< CMIVector > back_it( Q_low );
              K.directFacesIterators( back_it, cur_c );
	      CellMapIterator best_free_face_it = K.end( 0 );
	      for ( CMIVectorConstIterator it = Q_low.begin(), itE = Q_low.end();
                    it != itE; ++it )
		{
                  CellMapIterator low_ic = *it;
                  uint32_t& data         = low_ic->second.data;
                  // trace.info() << "    + Cell " << low_ic->first << " data=" << data << std::endl;
		  if ( ( data & CC::REMOVED ) || ! ( data & CC::COLLAPSIBLE ) ) continue;
		  const Cell& cur_d   = low_ic->first;
                  CellType cur_d_type = K.computeCellType( cur_d, itup, n );
                  // trace.info() << "      + Type=" << cur_d_type << std::endl;
		  if ( cur_d_type == CC::Free )
		    { // found a free n-1-face ic
		      if ( ( best_free_face_it == K.end( 0 ) )
			   || ( ! priority( low_ic, best_free_face_it ) ) )
			best_free_face_it = low_ic;
		    }
		}
	      if ( best_free_face_it != K.end( 0 ) )
		{
		  // delete c and ic.
		  found_pair = true;
		  it_cell_c  = itcur;
		  it_cell_d  = best_free_face_it;
		  // Q_low already contains cells that should be
		  // checked again
		}
	    }
	  else if ( cur_c_type == CC::Free )
	    { // free face... check that its 1-up-incident face is maximal.
	      CellMapIterator it_up_up;
	      const Cell& cur_d   = itup->first;
              CellType cur_d_type = K.computeCellType( cur_d, it_up_up, n );
	      if ( cur_d_type == CC::Maximal )
		{ // found a maximal face.
		  found_pair = true;
		  it_cell_c  = itup;
		  it_cell_d  = itcur;
		  // Q_low will contain cells that should be checked
		  // again
                  back_insert_iterator< CMIVector > back_it( Q_low );
                  K.directFacesIterators( back_it, it_cell_c->first );
		}
	    }
	  if ( found_pair )
	    { // If found, remove pair from complex (logical removal).
	      it_cell_c->second.data |= CC::REMOVED;
	      it_cell_d->second.data |= CC::REMOVED;
              nb_removed             += 2;
	      // Incident cells have to be checked again.
	      for ( CMIVectorConstIterator it = Q_low.begin(), itE = Q_low.end();
                    it != itE; ++it )
                {
                  it_cell             = *it;
		  uint32_t& data_qlow = it_cell->second.data;
		  if ( ( ! ( data_qlow & CC::REMOVED ) )
		       && ( data_qlow & CC::COLLAPSIBLE )
		       && ( ! ( data_qlow & CC::USER1 ) ) )
		    {
		      S.push_back( it_cell );
		    }
		}
	    }
          Q_low.clear();
	} // while ( ! PQ.empty() )
    } // while ( ! S.empty() )

  if ( verbose ) trace.info() << "[CC::collapse]-+ cleaning complex." << std::endl;

  // Now clean the complex so that removed cells are effectively
  // removed and no more cell is tagged as collapsible.
  for ( CMIVectorConstIterator it = Q_collapsible.begin(), itE = Q_collapsible.end();
        it != itE; ++it )
    {
      CellMapIterator cmIt  = *it;
      uint32_t& cur_data    = cmIt->second.data;
      if ( cur_data & CC::REMOVED ) K.eraseCell( cmIt );
      else                          cur_data &= ~CC::COLLAPSIBLE;
      // if ( (*it)->second.data & CC::REMOVED )
      //   K.eraseCell( *it );
      // else
      //   (*it)->second.data &= ~CC::COLLAPSIBLE;
    }
  return nb_removed;
}


//-----------------------------------------------------------------------------
template <typename TKSpace, typename TCellContainer,
          typename BdryCellOutputIterator,
          typename InnerCellOutputIterator>
void
DGtal::functions::
filterCellsWithinBounds( const CubicalComplex< TKSpace, TCellContainer > & K,
                         const typename TKSpace::Point& kLow,
                         const typename TKSpace::Point& kUp,
                         BdryCellOutputIterator itBdry,
                         InnerCellOutputIterator itInner )
{
  typedef CubicalComplex< TKSpace, TCellContainer > CC;
  typedef typename CC::Cell                         Cell;
  typedef typename CC::Point                        Point;
  typedef typename CC::CellMapConstIterator         CellMapConstIterator;
  Dimension d = K.dim();
  for ( Dimension i = 0; i <= d; ++i )
    {
      for ( CellMapConstIterator it = K.begin( i ), itE = K.end( i ); it != itE; ++it )
        {
          Cell cell = it->first;
          Point kCell = K.space().uKCoords( cell );
          if ( ( kLow.inf( kCell ) == kLow ) && ( kUp.sup( kCell ) == kUp ) )
            { // Inside or on boundary.
              bool bdry = false;
              for ( Dimension j = 0; j < Point::dimension; ++j )
                {
                  if ( ( kCell[ j ] == kLow[ j ] ) || ( kCell[ j ] == kUp[ j ] ) )
                    {
                      bdry = true;
                      break;
                    }
                }
              if ( bdry ) *itBdry++  = cell;
              else        *itInner++ = cell;
            }
        }
    }
}

<<<<<<< HEAD
//-----------------------------------------------------------------------------
template <typename TObject, typename TKSpace, typename TCellContainer>
std::unique_ptr<TObject>
DGtal::functions::
objectFromSpels(
    const CubicalComplex< TKSpace, TCellContainer > & C)
{

  auto & cs = C.space();
  // Get domain of C KSpace.
  typename TObject::Domain domain(cs.lowerBound(), cs.upperBound());
  typename TObject::DigitalSet dset(domain);
  for(auto it = C.begin(TKSpace::DIM);
      it!= C.end(TKSpace::DIM) ; ++it)
    dset.insertNew(cs.uCoords(it->first));

  typename TObject::ForegroundAdjacency fAdj;
  typename TObject::BackgroundAdjacency bAdj;
  typename TObject::DigitalTopology topo(fAdj,bAdj, JORDAN_DT);
  std::unique_ptr<TObject> obj( new TObject(topo, dset) );
  return obj;
}
=======
  template<typename TComplex>
  DGtal::NeighborhoodConfiguration
  DGtal::functions::
  getSpelNeighborhoodConfigurationOccupancy(
      const          TComplex        & input_complex,
      const typename TComplex::Point & center,
      const std::unordered_map<
              typename TComplex::Point, NeighborhoodConfiguration> & mapPointToMask)
  {
    using Point = typename TComplex::Point;
    using Space = SpaceND< Point::dimension > ;
    using Domain = HyperRectDomain< Space >;
    using DomainConstIterator = typename Domain::ConstIterator;

    Point p1 = Point::diagonal( -1 );
    Point p2 = Point::diagonal(  1 );
    Point c = Point::diagonal( 0 );
    Domain domain( p1, p2 );
    const auto & not_found( input_complex.end() );
    // const auto & not_found( input_complex.end(3) );
    NeighborhoodConfiguration cfg{0};
    for ( DomainConstIterator it = domain.begin(); it != domain.end(); ++it ) {
      if( *it != c  &&
          input_complex.find(
                 input_complex.space().uSpel(center + *it) ) != not_found )
          // input_complex.findCell( 3,
          //     input_complex.space().uSpel(center + *it) ) != not_found )
        cfg |= mapPointToMask.at(*it) ;
    }
    return cfg;
  }
>>>>>>> 9d928a56
//                                                                           //
///////////////////////////////////////////////////////////////////////////////

<|MERGE_RESOLUTION|>--- conflicted
+++ resolved
@@ -29,11 +29,8 @@
 
 //////////////////////////////////////////////////////////////////////////////
 #include <cstdlib>
-<<<<<<< HEAD
 #include <DGtal/topology/DigitalTopology.h>
-=======
 #include <DGtal/topology/helpers/NeighborhoodConfigurationsHelper.h>
->>>>>>> 9d928a56
 //////////////////////////////////////////////////////////////////////////////
 
 ///////////////////////////////////////////////////////////////////////////////
@@ -295,7 +292,6 @@
     }
 }
 
-<<<<<<< HEAD
 //-----------------------------------------------------------------------------
 template <typename TObject, typename TKSpace, typename TCellContainer>
 std::unique_ptr<TObject>
@@ -318,7 +314,7 @@
   std::unique_ptr<TObject> obj( new TObject(topo, dset) );
   return obj;
 }
-=======
+
   template<typename TComplex>
   DGtal::NeighborhoodConfiguration
   DGtal::functions::
@@ -350,7 +346,6 @@
     }
     return cfg;
   }
->>>>>>> 9d928a56
 //                                                                           //
 ///////////////////////////////////////////////////////////////////////////////
 
