--- conflicted
+++ resolved
@@ -60,10 +60,7 @@
 #include <boost/graph/properties.hpp>
 #include <boost/dynamic_bitset.hpp>
 #include <unordered_map>
-<<<<<<< HEAD
-=======
 #include <DGtal/topology/helpers/NeighborhoodConfigurationsHelper.h>
->>>>>>> 9d928a56
 //////////////////////////////////////////////////////////////////////////////
 
 namespace boost
@@ -283,8 +280,6 @@
      * @param inputTable table loaded using @ref NeighborhoodConfigurations.h::loadTable
      */
     void setTable(Alias<boost::dynamic_bitset<> >inputTable);
-<<<<<<< HEAD
-=======
 
     /**
      * Get the occupancy configuration of the neighborhood of a point. The neighborhood only depends on the dimension, not the topology of the object (3x3 cube for 3D point, 2x2 square for 2D).
@@ -300,7 +295,6 @@
 	const Point & center,
 	const std::unordered_map< Point,
 	NeighborhoodConfiguration> & mapZeroNeighborhoodToMask) const;
->>>>>>> 9d928a56
     /**
      * @return the number of elements in the set.
      */
@@ -618,28 +612,18 @@
      *
      * @param v point to check simplicity.
      * @param input_table external look up table containing the configuration of neighbors which are simple. @see NeighborhoodConfigurations.h::loadTable
-<<<<<<< HEAD
-     * @param pointMap helper map to create a bit number of the neighborhood.
-=======
      * @param mapZeroNeighborhoodToMask maping each point of the neighborhood of point Zero to a NeighborhoodConfiguration.
->>>>>>> 9d928a56
      *
      * @return true if the point is simple according to precalculated table.
      *
      * @note precalculated tables are available at build time.
      * @see NeighborhoodTables.h
      */
-<<<<<<< HEAD
-    inline bool isSimpleFromTable( const Point & v,
-             const boost::dynamic_bitset<> & input_table,
-             const std::unordered_map<Point,unsigned int> & pointMap ) const;
-=======
     inline bool isSimpleFromTable(
 	const Point & v,
         const boost::dynamic_bitset<> & input_table,
 	const std::unordered_map< Point,
 	  NeighborhoodConfiguration > & mapZeroNeighborhoodToMask) const;
->>>>>>> 9d928a56
     // ----------------------- Interface --------------------------------------
   public:
 
