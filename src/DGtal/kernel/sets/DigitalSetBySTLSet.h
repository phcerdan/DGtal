--- conflicted
+++ resolved
@@ -49,7 +49,6 @@
 #include <string>
 #include "DGtal/base/Common.h"
 #include "DGtal/base/CowPtr.h"
-#include "DGtal/base/CountedPtr.h"
 #include "DGtal/base/Clone.h"
 #include "DGtal/base/Alias.h"
 #include "DGtal/base/ConstAlias.h"
@@ -76,9 +75,9 @@
 
     Model of CDigitalSet.
 
-    @since 0.7 Domains are now hold with counted pointers and no more
+    @since 0.7 Domains are now hold with copy on write pointers and no more
     only aliased. The problem was related to returning sets with a
-    locally constructed domain. With CountedPtr, you are sure that the
+    locally constructed domain. With CowPtr, you are sure that the
     domain remains valid during the lifetime of your set.
    */
   template <typename TDomain, typename TCompare = std::less<typename TDomain::Point> >
@@ -111,28 +110,7 @@
      *
      * @param d any domain.
      */
-<<<<<<< HEAD
-    DigitalSetBySTLSet( Clone<Domain> d );
-
-    /**
-     * Constructor.
-     * Creates the empty set in the domain [d].
-     *
-     * @param ptrD any pointer on a dyn. alloc. domain, which is
-     * acquired by this object.
-     */
-    DigitalSetBySTLSet( Domain* ptrD );
-
-    /**
-     * Constructor.
-     * Creates the empty set in the domain [d].
-     *
-     * @param d any counted pointer on domain.
-     */
-    DigitalSetBySTLSet( CountedPtr<Domain> d );
-=======
-    DigitalSetBySTLSet( const Domain & d, const Compare & c = Compare() );
->>>>>>> 0501622f
+    DigitalSetBySTLSet( Clone<Domain> d, const Compare & c = Compare() );
 
     /**
      * Copy constructor.
@@ -153,9 +131,9 @@
     const Domain & domain() const;
 
     /**
-     * @return a counted pointer on the embedding domain.
-     */
-    CountedPtr<Domain> domainPointer() const;
+     * @return a copy on write pointer on the embedding domain.
+     */
+    CowPtr<Domain> domainPointer() const;
 
     // ----------------------- Standard Set services --------------------------
   public:
@@ -343,7 +321,7 @@
      * The associated domain. The pointed domain may be changed but it
      * remains valid during the lifetime of the set.
      */
-    CountedPtr<Domain> myDomain;
+    CowPtr<Domain> myDomain;
 
     /**
      * The container storing the points of the set.
