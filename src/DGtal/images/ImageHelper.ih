/**
 *  This program is free software: you can redistribute it and/or modify
 *  it under the terms of the GNU Lesser General Public License as
 *  published by the Free Software Foundation, either version 3 of the
 *  License, or  (at your option) any later version.
 *
 *  This program is distributed in the hope that it will be useful,
 *  but WITHOUT ANY WARRANTY; without even the implied warranty of
 *  MERCHANTABILITY or FITNESS FOR A PARTICULAR PURPOSE.  See the
 *  GNU General Public License for more details.
 *
 *  You should have received a copy of the GNU General Public License
 *  along with this program.  If not, see <http://www.gnu.org/licenses/>.
 *
 **/

/**
 * @file ImageHelper.ih
 * @author Tristan Roussillon (\c tristan.roussillon@liris.cnrs.fr )
 * Laboratoire d'InfoRmatique en Image et Systèmes d'information - LIRIS (CNRS, UMR 5205), CNRS, France
 *
 * @date 2012/02/15
 *
 * Implementation of inline methods defined in ImageHelper.h
 *
 * This file is part of the DGtal library.
 */


//////////////////////////////////////////////////////////////////////////////
#include <cstdlib>
//////////////////////////////////////////////////////////////////////////////



//------------------------------------------------------------------------------
template<typename I, typename O, typename P>
inline
void 
DGtal::setFromPointsRangeAndPredicate(const I& itb, const I& ite, const O& ito, const P& aPred)
{
  BOOST_CONCEPT_ASSERT(( CPointPredicate<P> )); 
  BOOST_CONCEPT_ASSERT(( boost::InputIterator<I> ));
  BOOST_CONCEPT_ASSERT(( boost::OutputIterator<O,typename P::Point> ));

  NotPointPredicate<P> nPred( aPred ); 
  std::remove_copy_if(itb, ite, ito, nPred); 
}

//------------------------------------------------------------------------------
template<typename I, typename O, typename F>
inline
void 
DGtal::setFromPointsRangeAndFunctor(const I& itb, const I& ite, const O& ito, 
				    const F& aFunctor, const typename F::Value& aThreshold)
{
  BOOST_CONCEPT_ASSERT(( CPointFunctor<F> )); 
  BOOST_CONCEPT_ASSERT(( boost::InputIterator<I> ));
  BOOST_CONCEPT_ASSERT(( boost::OutputIterator<O,typename F::Point> ));

  typedef Thresholder<typename F::Value,false,false> T; 
  T t( aThreshold ); 
  Composer<F, T, bool> aPred(aFunctor, t); 
  std::remove_copy_if(itb, ite, ito, aPred); 
}

//------------------------------------------------------------------------------
template<typename I, typename O>
inline
void 
DGtal::setFromImage(const I& aImg, const O& ito, const typename I::Value& aThreshold)
{
  BOOST_CONCEPT_ASSERT(( CConstImage<I> )); 

  typename I::Domain d = aImg.domain(); 
  setFromPointsRangeAndFunctor(d.begin(), d.end(), ito, aImg, aThreshold); 
}

//------------------------------------------------------------------------------
template<typename I, typename O>
inline
void 
DGtal::setFromImage(const I& aImg, const O& ito, 
		    const typename I::Value& low, 
		    const typename I::Value& up)
{
  BOOST_CONCEPT_ASSERT(( CConstImage<I> )); 
  ASSERT( low < up ); 

  //domain
  typename I::Domain d = aImg.domain(); 
  //predicate from two thresholders and an image
  typedef Thresholder<typename I::Value,true,false> T1; 
  T1 t1( low ); 
  typedef Thresholder<typename I::Value,false,false> T2; 
  T2 t2( up ); 
  typedef PredicateCombiner<T1,T2,OrBoolFct2 > P; 
  P p( t1, t2, OrBoolFct2() ); 
  Composer<I, P, bool> aPred(aImg, p); 
  //call
  std::remove_copy_if(d.begin(), d.end(), ito, aPred); 
}

//------------------------------------------------------------------------------
template<typename It, typename Im>
inline
void 
DGtal::imageFromRangeAndValue(const It& itb, const It& ite, Im& aImg, 
			      const typename Im::Value& aValue)
{
  BOOST_CONCEPT_ASSERT(( boost::InputIterator<It> ));
  BOOST_CONCEPT_ASSERT(( CImage<Im> )); 

  typename Im::Domain d = aImg.domain(); 
  for (It it = itb; it != ite; ++it)
    {
      if (d.isInside( *it )) 
	aImg.setValue( *it, aValue ); 
    }
}

//------------------------------------------------------------------------------
template<typename R, typename I>
inline
void 
DGtal::imageFromRangeAndValue(const R& aRange, I& aImg, 
			      const typename I::Value& aValue)
{
  BOOST_CONCEPT_ASSERT(( CConstSinglePassRange<R> ));
  BOOST_CONCEPT_ASSERT(( CImage<I> )); 

  imageFromRangeAndValue( aRange.begin(), aRange.end(), aImg, aValue); 
}

//------------------------------------------------------------------------------
template<typename I, typename F>
inline
void 
DGtal::imageFromFunctor(I& aImg, const F& aFun)
{
  BOOST_CONCEPT_ASSERT(( CImage<I> )); 
  BOOST_CONCEPT_ASSERT(( CPointFunctor<F> ));

  typename I::Domain d = aImg.domain();

  std::transform(d.begin(), d.end(), aImg.range().outputIterator(), aFun ); 
}

//------------------------------------------------------------------------------
template<typename I>
inline
void 
DGtal::imageFromImage(I& aImg1, const I& aImg2)
{
  BOOST_CONCEPT_ASSERT(( CImage<I> )); 

<<<<<<< HEAD
  typename I::ConstRange r = aImg2.constRange(); 
  std::copy( r.begin(), r.end(), aImg1.range().outputIterator() ); 
=======
  typename I::ConstRange r = aImg2.range(); 
  std::copy( r.begin(), r.end(), aImg1.output() ); 
}

//------------------------------------------------------------------------------
template<typename I, typename S, typename D, typename V>
struct InsertAndSetValue
{ 
  static bool implementation(I& aImg, S& aSet, 
			     const typename D::Point& aPoint, 
			     const V& aValue)
  {
    // std::pair<typename S::Iterator, bool> res 
    //   = aSet.insert( aPoint ); 
    // aImg.setValue( aPoint, aValue ); 
    // return res.second;  

    bool found = true; 
    if ( aSet.find( aPoint ) == aSet.end() )
      { //if not found
	found = false; 
	aSet.insert( aPoint );
	aImg.setValue( aPoint, aValue ); 
      }      
    return !found; 
  } 
}; 
//------------------------------------------------------------------------------
//Partial specialization
template<typename D, typename V>
struct InsertAndSetValue<
  ImageContainerBySTLMap<D,V>, 
  DigitalSetFromMap<ImageContainerBySTLMap<D,V> >,
  D, V >
{ 
  static bool implementation
  (ImageContainerBySTLMap<D,V>& aImg, 
   DigitalSetFromMap<ImageContainerBySTLMap<D,V> >& /*aSet*/, 
   const typename D::Point& aPoint, 
   const V& aValue)
  {
    typedef typename D::Point P; 
    typedef typename ImageContainerBySTLMap<D,V>::iterator Iterator; 

    std::pair<P, V> 
      pair( aPoint, aValue );  
    std::pair<Iterator, bool> res 
      = aImg.insert( pair ); 
    return res.second;  
  } 
}; 

//------------------------------------------------------------------------------
template<typename I, typename S>
inline
bool
DGtal::insertAndSetValue(I& aImg, S& aSet, 
			 const typename I::Point& aPoint, 
			 const typename I::Value& aValue ) 
{
  BOOST_CONCEPT_ASSERT(( CImage<I> )); 
  BOOST_CONCEPT_ASSERT(( CDigitalSet<S> )); 
  BOOST_STATIC_ASSERT(( boost::is_same< typename I::Point, typename S::Point >::value ));

  typedef typename I::Domain D; 
  typedef typename I::Value V; 
  return InsertAndSetValue<I,S,D,V>::implementation(aImg, aSet, aPoint, aValue); 
}

//------------------------------------------------------------------------------
template<typename I, typename S, typename D, typename V>
struct InsertAndAlwaysSetValue
{ 
  static bool implementation(I& aImg, S& aSet, 
			     const typename D::Point& aPoint, 
			     const V& aValue)
  {

    // std::pair<typename S::Iterator, bool> res 
    //   = aSet.insert( aPoint ); 
    // aImg.setValue( aPoint, aValue ); 
    // return res.second;  

    bool found = false; 
    if ( aSet.find( aPoint ) != aSet.end() )
      found = true;       
    //always set value
    aSet.insert( aPoint );
    aImg.setValue( aPoint, aValue ); 
    return !found; 
  } 
}; 
//------------------------------------------------------------------------------
//Partial specialization
template<typename D, typename V>
struct InsertAndAlwaysSetValue<
  ImageContainerBySTLMap<D,V>, 
  DigitalSetFromMap<ImageContainerBySTLMap<D,V> >,
  D, V >
{ 
  static bool implementation
  (ImageContainerBySTLMap<D,V>& aImg, 
   DigitalSetFromMap<ImageContainerBySTLMap<D,V> >& /*aSet*/, 
   const typename D::Point& aPoint, 
   const V& aValue)
  {
    typedef typename D::Point P; 
    typedef typename ImageContainerBySTLMap<D,V>::iterator Iterator; 

    std::pair<P, V> 
      pair( aPoint, aValue );  
    std::pair<Iterator, bool> res 
      = aImg.insert( pair );
    bool flag = res.second; 
    if (flag == false) //set value even in this case
      res.first->second = aValue;
    return flag; 
  } 
}; 

//------------------------------------------------------------------------------
template<typename I, typename S>
inline
bool
DGtal::insertAndAlwaysSetValue(I& aImg, S& aSet, 
			       const typename I::Point& aPoint, 
			       const typename I::Value& aValue ) 
{
  
  BOOST_CONCEPT_ASSERT(( CImage<I> )); 
  BOOST_CONCEPT_ASSERT(( CDigitalSet<S> )); 
  BOOST_STATIC_ASSERT(( boost::is_same< typename I::Point, typename S::Point >::value ));

  typedef typename I::Domain D; 
  typedef typename I::Value V; 
  return InsertAndAlwaysSetValue<I,S,D,V>::implementation(aImg, aSet, aPoint, aValue); 
}


//------------------------------------------------------------------------------
template<typename I, typename S, typename D, typename V>
struct FindAndGetValue
{ 
  static bool implementation(const I& aImg, const S& aSet, 
			     const typename D::Point& aPoint, 
			     V& aValue)
  {
    if ( aSet.find( aPoint ) != aSet.end() )
      { 
	aValue = aImg( aPoint );
	return true; 
      }      
    else return false; 
  } 
}; 
//------------------------------------------------------------------------------
//Partial specialization
template<typename D, typename V>
struct FindAndGetValue<
  ImageContainerBySTLMap<D,V>, 
  DigitalSetFromMap<ImageContainerBySTLMap<D,V> >,
  D, V >
{ 
  static bool implementation
  (const ImageContainerBySTLMap<D,V>& aImg, 
   const DigitalSetFromMap<ImageContainerBySTLMap<D,V> >& /*aSet*/, 
   const typename D::Point& aPoint, 
   V& aValue)
  {
    typedef typename D::Point P; 
    typedef typename ImageContainerBySTLMap<D,V>::const_iterator ConstIterator; 

    ConstIterator it = aImg.find( aPoint ); 
    if ( it != aImg.end() )
      {
	aValue = it->second; 
	return true; 
      }
    else return false; 
  } 
}; 

//------------------------------------------------------------------------------
template<typename I, typename S>
inline
bool
DGtal::findAndGetValue(const I& aImg, const S& aSet, 
		       const typename I::Point& aPoint, 
		       typename I::Value& aValue ) 
{
  
  BOOST_CONCEPT_ASSERT(( CImage<I> )); 
  BOOST_CONCEPT_ASSERT(( CDigitalSet<S> )); 
  BOOST_STATIC_ASSERT(( boost::is_same< typename I::Point, typename S::Point >::value ));

  typedef typename I::Domain D; 
  typedef typename I::Value V; 
  return FindAndGetValue<I,S,D,V>::implementation(aImg, aSet, aPoint, aValue); 
>>>>>>> 0e927ce2
}<|MERGE_RESOLUTION|>--- conflicted
+++ resolved
@@ -154,12 +154,8 @@
 {
   BOOST_CONCEPT_ASSERT(( CImage<I> )); 
 
-<<<<<<< HEAD
   typename I::ConstRange r = aImg2.constRange(); 
   std::copy( r.begin(), r.end(), aImg1.range().outputIterator() ); 
-=======
-  typename I::ConstRange r = aImg2.range(); 
-  std::copy( r.begin(), r.end(), aImg1.output() ); 
 }
 
 //------------------------------------------------------------------------------
@@ -356,5 +352,4 @@
   typedef typename I::Domain D; 
   typedef typename I::Value V; 
   return FindAndGetValue<I,S,D,V>::implementation(aImg, aSet, aPoint, aValue); 
->>>>>>> 0e927ce2
 }