/**
 *  This program is free software: you can redistribute it and/or modify
 *  it under the terms of the GNU Lesser General Public License as
 *  published by the Free Software Foundation, either version 3 of the
 *  License, or  (at your option) any later version.
 *
 *  This program is distributed in the hope that it will be useful,
 *  but WITHOUT ANY WARRANTY; without even the implied warranty of
 *  MERCHANTABILITY or FITNESS FOR A PARTICULAR PURPOSE.  See the
 *  GNU General Public License for more details.
 *
 *  You should have received a copy of the GNU General Public License
 *  along with this program.  If not, see <http://www.gnu.org/licenses/>.
 *
 **/

#pragma once

/**
 * @file ImageContainerByITKImage.h
 * @author David Coeurjolly (\c david.coeurjolly@liris.cnrs.fr )
 * @author Pierre Gueth (\c pierre.gueth@liris.cnrs.fr )
 * Laboratoire d'InfoRmatique en Image et Systèmes d'information - LIRIS (CNRS, UMR 5205), CNRS, France
 * @author Pablo Hernandez-Cerdan (\c pablo.hernandez.cerdan@outlook.com)
 *
 * @date 2013/10/23
 *
 * Header file for module ImageContainerByITKImage.cpp
 *
 * This file is part of the DGtal library.
 */

#if defined(ImageContainerByITKImage_RECURSES)
#error Recursive header files inclusion detected in ImageContainerByITKImage.h
#else // defined(ImageContainerByITKImage_RECURSES)
/** Prevents recursive inclusion of headers. */
#define ImageContainerByITKImage_RECURSES

#if !defined ImageContainerByITKImage_h
/** Prevents repeated inclusion of headers. */
#define ImageContainerByITKImage_h

//////////////////////////////////////////////////////////////////////////////
// Inclusions
#include "DGtal/base/Common.h"
#include "DGtal/base/CLabel.h"
#include "DGtal/kernel/domains/CDomain.h"
#include "DGtal/kernel/domains/CDomain.h"
#include "DGtal/kernel/PointVector.h"
#include "DGtal/images/DefaultConstImageRange.h"
#include "DGtal/images/DefaultImageRange.h"

#if defined(__GNUG__)
#pragma GCC diagnostic push
#pragma GCC diagnostic ignored "-Wdeprecated-declarations"
#pragma GCC diagnostic ignored "-Wpedantic"
#endif
#if defined(__clang__)
#pragma clang diagnostic push
#pragma clang diagnostic ignored "-Wdocumentation"
#endif
#include <itkImage.h>
#include <itkImageRegionConstIterator.h>
#include <itkImageRegionIterator.h>
#include <iostream>
#if defined(__clang__)
#pragma clang diagnostic pop
#endif
#if defined(__GNUG__)
#pragma GCC diagnostic pop
#endif
//////////////////////////////////////////////////////////////////////////////

namespace DGtal
{

    /////////////////////////////////////////////////////////////////////////////
    // template class ImageContainerByITKImage
    /**
     * Description of template class 'ImageContainerByITKImage' <p>
     * \brief Aim: implements a model of CImageContainer using a ITK Image.
     *
     * Using this container, you can switch from DGtal alogrithms to
     * ITK processing pipeline.
     * The Ownership of the underlying ITK image is shared between the wrapper
     * and the ITK pipeline.
     * If the ITK image region is modified, one should manually update the domain of the wrapper.
     * This is done by calling the updateDomain() method.
     *
     * \see testITKImage.cpp
     */
    template <typename TDomain, typename TValue>
    class ImageContainerByITKImage
    {
      // ----------------------- Standard services ------------------------------
    public:

      BOOST_CONCEPT_ASSERT(( concepts::CLabel<TValue> ));
      BOOST_CONCEPT_ASSERT(( concepts::CDomain<TDomain> ));

      typedef TValue Value;
      typedef TDomain Domain;
      typedef ImageContainerByITKImage<TDomain, TValue> Self;

      // static constants
      static const typename Domain::Dimension dimension = Domain::dimension;

      typedef typename Domain::Point Point;
      typedef typename Domain::Vector Vector;
      typedef typename Domain::Dimension Dimension;
      typedef typename Domain::Integer Integer;
      typedef typename Domain::Size Size;
      typedef Point Vertex;
      typedef PointVector<dimension, double> RealPoint;
      typedef RealPoint PhysicalPoint;

      typedef typename itk::Image< TValue, dimension> ITKImage;
      typedef typename ITKImage::Pointer ITKImagePointer;
      typedef typename itk::ImageRegionConstIterator< ITKImage > ConstIterator;
      typedef typename itk::ImageRegionIterator< ITKImage > Iterator;

      typedef DefaultConstImageRange<Self> ConstRange;
      typedef DefaultImageRange<Self> Range;

      /**
       * Constructor.
       *
       * @param aDomain the image domain.
       */
      ImageContainerByITKImage(const Domain& aDomain);

      /**
       * Constructor.
       *
       * @param aRef a reference to an ITKImage
       */
      ImageContainerByITKImage(const ITKImagePointer &aRef);

      /**
       * Copy constructor
       *
       * @param other the object to copy.
       *
       */
      ImageContainerByITKImage(const ImageContainerByITKImage& other);

      /**
       * Assignment.
       *
       * @param other the object to copy.
       * @return a reference on 'this'.
       */
      ImageContainerByITKImage & operator=(const ImageContainerByITKImage & other);

      /**
       * Destructor.
       */
      ~ImageContainerByITKImage();

      // ----------------------- Interface --------------------------------------
    public:

      /**
       *
       * update internal domain cache.
       * should be called after modifying underlying ITK image or to
       * set myDomainShift.
       *
       * @param inputDomainShift applies a domainShift to the lowerBound and
       * upperBound of myDomain. @sa myDomainShift
       *
       */
      void updateDomain(const Point & inputDomainShift = Point());

      /**
       * @return the range providing begin and end
       * iterators to scan the values of image.
       */
      ConstRange constRange() const
      {
          return ConstRange(*this);
      }

      /**
       * @return the range providing begin and end
       * iterators to scan the values of image.
       */
      Range range()
      {
          return Range(*this);
      }

      /**
       * Get the value of an image at a given position.
       *
       * @param indexPoint  position in the image.
       * @return the value at indexPoint.
       */
      Value operator()(const Point &indexPoint) const;

      /**
       * Get the value of an image at a given position.
       *
       * @param it  position in the image.
       * @return the value of the point pointed by the iterator.
       */
      Value operator()(const ConstIterator &it) const;

      /**
       * Get the value of an image at a given position.
       *
       * @param it  position in the image.
       * @return the value of the point pointed by the iterator.
       */
      Value operator()(const Iterator &it) const;

      /**
       * Set a value on an Image at indexPoint.
       *
       * @param indexPoint location of the point to associate with aValue.
       * @param aValue the value.
       */
      void setValue(const Point &indexPoint, const Value &aValue);

      /**
       * Set a value on an Image at a given position
       *
       * @param it location of the point (Iterator) to associate with aValue.
       * @param V the value.
       */
      void setValue(Iterator &it, const Value &V);

      // ------------------------- methods ------------------------------


      /**
       * @return the domain associated to the image.
       */
      const Domain& domain() const
      {
          return myDomain;
      }

      /**
       * Returns a copy of the itkImage smartPointer
       */
      inline
      ITKImagePointer getITKImagePointer() const
      {
          return myITKImagePointer;
      }

      inline
      const Point & getDomainShift() const
      {
          return myDomainShift;
      }

      // ------------------------- stream ------------------------------

      /**
       * Writes/Displays the object on an output stream.
       * @param out the output stream where the object is written.
       */
      void selfDisplay ( std::ostream & out ) const;

      /**
       * Checks the validity/consistency of the object.
       * @return 'true' if the object is valid, 'false' otherwise.
       */
      bool isValid() const;

      // ------------------------- Iterators ------------------------------
      /**
       * begin() const iterator.
       *
       **/
      inline
      ConstIterator begin() const
      {
          ConstIterator iter = ConstIterator(myITKImagePointer, myITKImagePointer->GetLargestPossibleRegion());
          iter.GoToBegin();
          return iter;
      }

      /**
       * begin() const iterator.
       *
       **/
      inline
      Iterator begin()
      {
          Iterator iter = Iterator(myITKImagePointer, myITKImagePointer->GetLargestPossibleRegion());
          iter.GoToBegin();
          return iter;
      }

      /**
       * end() const iterator.
       *
       **/
      inline
      const ConstIterator end() const
      {
          ConstIterator iter = ConstIterator(myITKImagePointer, myITKImagePointer->GetLargestPossibleRegion());
          iter.GoToEnd();
          return iter;
      }

      /**
       * end()  iterator.
       *
       **/
      inline
      Iterator end()
      {
          Iterator iter = Iterator(myITKImagePointer, myITKImagePointer->GetLargestPossibleRegion());
          iter.GoToEnd();
          return iter;
      }

      // ----------------- DomainPoint to/from IndexPoint interface -------------

      /**
       * IndexPoint refers to a valid ITKImage::IndexPoint
       * DomainPoint refers to a Point between lowerBound and upperBound of myDomain.
       * They are different only when myDomainShift is different than Zero.
       *
<<<<<<< HEAD
       * @param indexPoint
       *
       * @return domainPoint
=======
       * @param indexPoint a point holding valid index coordinates of the ITK image.
       * @return domainPoint a point between lowerBound and upperBound
>>>>>>> 0714c180
       */
      inline Point getDomainPointFromIndex(const Point &indexPoint) const;

      inline Point getIndexFromDomainPoint(const Point &domainPoint) const;

      /**
<<<<<<< HEAD
       * The same as @getDomainPointFromItkIndex and @getIndexFromDomainPoint
       * but using ITK types.
       *
       * @param itkIndexPoint
       *
       * @return
=======
       * The same as @ref getDomainPointFromItkIndex and @ref getIndexFromDomainPoint
       * but using ITK types.
       *
       * @param itkIndexPoint an IndexType of ITK.
       * @return domainPoint a point between lowerBound and upperBound
>>>>>>> 0714c180
       */
      inline Point getDomainPointFromItkIndex(const typename ITKImage::IndexType &itkIndexPoint) const;

      inline typename ITKImage::IndexType getItkIndexFromDomainPoint(const Point &domainPoint) const;


      // ------------------------- PhysicalPoint interface ----------------------

      /**
       * Get PhysicalPoints from index and viceversa.
       *
       * Remember that GetOrigin() in ITK is the physical location of
       * the index {0,0...}. Not the location of the start index of the region.
       *
<<<<<<< HEAD
       * @param indexPoint
       *
=======
       * @param indexPoint a point holding valid index coordinates of the ITK image.
>>>>>>> 0714c180
       * @return physical point of the index.
       */
      inline PhysicalPoint getPhysicalPointFromIndex(const Point &indexPoint) const;

      inline Point getIndexFromPhysicalPoint(const PhysicalPoint &physicalPoint) const;

      /**
       * Returns the lower and upper bounds as physical points.
       * Note that the location of pixels in ITK are in the center of
       * the square.
       * But in DGtal a lowerBound is in the south-west
       * corner of that square.
       * And an upperBound is the north-east corner of the last pixel.
       *
       * @return physical point of the location of the start index of the region.
       */
      inline PhysicalPoint getLowerBoundAsPhysicalPoint() const;
      inline PhysicalPoint getUpperBoundAsPhysicalPoint() const;

      // ------------------------- Private Datas --------------------------------
    private:

      // ------------------------- Hidden services ------------------------------
    protected:

      /**
       * Constructor.
       * Forbidden by default (protected to avoid g++ warnings).
       */
      ImageContainerByITKImage();

      // ------------------------- Internals ------------------------------------
    private:

      ITKImagePointer myITKImagePointer;
      Domain myDomain; // cached from myITKImagePointer region. updated when calling update().

      /**
       * Apply a shift in the lower and upper bounds.
       * Useful to represent multiple images, or images with physical information,
       * i.e with non-default Origin (see ITK for Origin, Spacing and Direction metadata)
       *
       * Set it using the function updateDomain(inputDomainShift)
       *
       * Please note that this is a workaround, DGtal cannot fully work in the Physical Domain. The spacing in DGtal is fixed to 1.
       * This allows to work to represent multiple images with different Origins,
       * but they need to have the same Spacing and Direction for the visualization to be meaningful.
       *
       * Default to zero.
       *
       * When is not zero, use @ref getIndexFromDomainPoint and @ref getDomainPointFromIndex
       * to switch between points in the domain and indices in the itk image.
       */
      Point myDomainShift = Point();
    }; // end of class ImageContainerByITKImage

  /**
   * Overloads 'operator<<' for displaying objects of class 'ImageContainerByITKImage'.
   * @param out the output stream where the object is written.
   * @param object the object of class 'ImageContainerByITKImage' to write.
   * @return the output stream after the writing.
   */
  template <typename T, typename TV>
  std::ostream&
  operator<< ( std::ostream & out, const ImageContainerByITKImage<T, TV> & object );

}
///////////////////////////////////////////////////////////////////////////////
// Includes inline functions.
#include "DGtal/images/ImageContainerByITKImage.ih"

//
///////////////////////////////////////////////////////////////////////////////

#endif // !defined ImageContainerByITKImage_h

#undef ImageContainerByITKImage_RECURSES
#endif // else defined(ImageContainerByITKImage_RECURSES)<|MERGE_RESOLUTION|>--- conflicted
+++ resolved
@@ -326,34 +326,19 @@
        * DomainPoint refers to a Point between lowerBound and upperBound of myDomain.
        * They are different only when myDomainShift is different than Zero.
        *
-<<<<<<< HEAD
-       * @param indexPoint
-       *
-       * @return domainPoint
-=======
        * @param indexPoint a point holding valid index coordinates of the ITK image.
        * @return domainPoint a point between lowerBound and upperBound
->>>>>>> 0714c180
        */
       inline Point getDomainPointFromIndex(const Point &indexPoint) const;
 
       inline Point getIndexFromDomainPoint(const Point &domainPoint) const;
 
       /**
-<<<<<<< HEAD
-       * The same as @getDomainPointFromItkIndex and @getIndexFromDomainPoint
-       * but using ITK types.
-       *
-       * @param itkIndexPoint
-       *
-       * @return
-=======
        * The same as @ref getDomainPointFromItkIndex and @ref getIndexFromDomainPoint
        * but using ITK types.
        *
        * @param itkIndexPoint an IndexType of ITK.
        * @return domainPoint a point between lowerBound and upperBound
->>>>>>> 0714c180
        */
       inline Point getDomainPointFromItkIndex(const typename ITKImage::IndexType &itkIndexPoint) const;
 
@@ -368,12 +353,7 @@
        * Remember that GetOrigin() in ITK is the physical location of
        * the index {0,0...}. Not the location of the start index of the region.
        *
-<<<<<<< HEAD
-       * @param indexPoint
-       *
-=======
        * @param indexPoint a point holding valid index coordinates of the ITK image.
->>>>>>> 0714c180
        * @return physical point of the index.
        */
       inline PhysicalPoint getPhysicalPointFromIndex(const Point &indexPoint) const;
