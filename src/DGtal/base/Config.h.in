/** 
 * @file Config.h.in
 * @author David Coeurjolly (\c david.coeurjolly@liris.cnrs.fr )
 * Laboratoire d'InfoRmatique en Image et Systèmes d'information - LIRIS (CNRS, UMR 5205), CNRS, France
 *
 * @date 2009/12/19
 * 
 * Input file for making Configuration file. 
 *
 * This file is part of the DGtal library.
 */

#include <iostream>
#include <string>


#define DGTAL_VERSION "@DGtal_VERSION_MAJOR@.@DGtal_VERSION_MINOR@.@DGtal_VERSION_PATCH@"

/*! \namespace DGtal
*  \brief \p DGtal is the top-level namespace which contains all DGtal
*         functions and types.
*/

/*! \namespace DGtal::experimental
*  \brief \p Experimental functions and types of the DGtal library.
*/

/*! \namespace DGtal::deprecated
*  \brief \p Deprecated functions and types of the DGtal library.
*/

/*! \namespace DGtal::Z2i
 *  \brief \p Z2i this namespace gathers  the standard of types for 2D imagery.
*/

/*! \namespace DGtal::Z3i
 *  \brief \p Z3i this namespace gathers  the standard of types for 3D imagery.
*/


/**
 * \mainpage DGtal - Digital Geometry Tools and Algorithms Library.
 *
 * @image  html logo_DGtal_small.png
 *
 *
 * @section intro_sec_dgtal Introduction
 

DGtal is a generic open source library for Digital Geometry
programming whose main objective is to gather and structure different
developments from the digital geometry and topology community. The
benefits are numerous: to make easier the appropriation of our tools
for a neophyte (new PhD students, researchers from other topics,
\ldots), to permit better comparisons of new methods with already
existing approaches, to construct a federative project. Furthermore we
believe this is a necessary step for a better recognition of the
efficiency of discrete geometry techniques by the important image
analysis community. As a consequence, DGtal is designed so as to
simplify the construction of effective demonstration tools. New
results are thus easily shared to a vast audience. 

On a more technical level, DGtal is developed in C++. Similarly to
other classical libraries such as CGAL, it follows the paradigm of
genericity with efficiency. This approach is made possible with the
now well-known notion of concepts, implemented with templated
types. The kernel of DGtal offers digital spaces of arbitrary
dimension, with user-chosen integer types. Several digital topology
algorithms are already implemented (Rosenfeld topology, connected
components, simple points, homotopic thinning). The kernel manages
generic images (standard raster images but also tree images), and
arbitrary file formats with ImageMagick installed. Basic geometric
primitives (digital lines and segments) are also available, as well as
arbitrary dimensional volumetric distance transforms. A stream
mechanism has been developed to display digital objects and export
results in different vector formats.

DGtal is a collaborative effort --- for now --- of the French digital
geometry community. It is still a work in progress but show already
many promises to be the common basis for future developments made by
the digital geometry community. 

Main participants: D. Coeurjolly (LIRIS, Lyon), G. Damiand (LIRIS,
Lyon), S. Fourey (GREYC, Caen), B. Kerautret (LORIA, Nancy),
J.-O. Lachaud (LAMA, Chambéry), L. Provot (LORIA, Nancy),
T. Roussillon (LIRIS, Lyon), I. Sivignon (Gipsa-lab, Grenoble),
M. Tola (LIRIS, Lyon), X. Provençal (LAMA, Chambéry).


@section package_description DGtal Packages

  - \ref IntroductionPackage
  - \ref KernelPackage
  - \ref GeometryPackage
<<<<<<< HEAD
  - \ref TopologyPackage
=======
  - \ref ImagePackage

>>>>>>> 10515457

 * @section manuals_dgtal DGtal user-guides
 *
 * - Helpers and tools
 *  - \ref dgtal_dgtalboard
 *  - \ref threeD_visu
 *  - \ref freemanChainFromImage
 *  - \ref Tools3dVolViewer
 *
 * 
 * @section manueldev Manual pages for DGtal developers
 * - \ref FAQDGtalCmake
 * - \ref FAQGit
 *
 *
 *
 * @section links_sec_dgtal Links
 *
 * <ul>
 * <li>Visit the <a href="http://liris.cnrs.fr/dgtal/">DGtal homepage</a>.</li>
 *  <li> LibBoard section page   </li>
 * </ul>
 *
 * @defgroup Concepts DGtal Concepts
 * @defgroup Archetypes DGtal Archetypes
 * @defgroup Tests DGtal Test Files
 * @defgroup Examples DGtal Examples
 *
 */

#if defined _WIN32 || defined __CYGWIN__
  #ifdef BUILDING_DLL
    #ifdef __GNUC__
      #define DLL_PUBLIC __attribute__ ((dllexport))
    #else
      #define DLL_PUBLIC __declspec(dllexport) // Note: actually gcc seems to also supports this syntax.
    #endif
  #else
    #ifdef __GNUC__
      #define DLL_PUBLIC __attribute__ ((dllimport))
    #else
      #define DLL_PUBLIC __declspec(dllimport) // Note: actually gcc seems to also supports this syntax.
    #endif
  #endif
  #define DLL_LOCAL
#else
  #if __GNUC__ >= 4
    #define DLL_PUBLIC __attribute__ ((visibility ("default")))
    #define DLL_LOCAL  __attribute__ ((visibility ("hidden")))
  #else
    #define DLL_PUBLIC
    #define DLL_LOCAL
  #endif
#endif
<|MERGE_RESOLUTION|>--- conflicted
+++ resolved
@@ -92,40 +92,36 @@
   - \ref IntroductionPackage
   - \ref KernelPackage
   - \ref GeometryPackage
-<<<<<<< HEAD
   - \ref TopologyPackage
-=======
   - \ref ImagePackage
 
->>>>>>> 10515457
-
- * @section manuals_dgtal DGtal user-guides
- *
- * - Helpers and tools
- *  - \ref dgtal_dgtalboard
- *  - \ref threeD_visu
- *  - \ref freemanChainFromImage
- *  - \ref Tools3dVolViewer
- *
- * 
- * @section manueldev Manual pages for DGtal developers
- * - \ref FAQDGtalCmake
- * - \ref FAQGit
- *
- *
- *
- * @section links_sec_dgtal Links
- *
- * <ul>
- * <li>Visit the <a href="http://liris.cnrs.fr/dgtal/">DGtal homepage</a>.</li>
- *  <li> LibBoard section page   </li>
- * </ul>
- *
- * @defgroup Concepts DGtal Concepts
- * @defgroup Archetypes DGtal Archetypes
- * @defgroup Tests DGtal Test Files
- * @defgroup Examples DGtal Examples
- *
+@section manuals_dgtal DGtal user-guides
+  
+  - Helpers and tools
+  - \ref dgtal_dgtalboard
+  - \ref threeD_visu
+  - \ref freemanChainFromImage
+  - \ref Tools3dVolViewer
+  
+   
+@section manueldev Manual pages for DGtal developers
+  - \ref FAQDGtalCmake
+  - \ref FAQGit
+  
+  
+  
+@section links_sec_dgtal Links
+  
+   <ul>
+   <li>Visit the <a href="http://liris.cnrs.fr/dgtal/">DGtal homepage</a>.</li>
+    <li> LibBoard section page   </li>
+   </ul>
+  
+   @defgroup Concepts DGtal Concepts
+   @defgroup Archetypes DGtal Archetypes
+   @defgroup Tests DGtal Test Files
+   @defgroup Examples DGtal Examples
+  
  */
 
 #if defined _WIN32 || defined __CYGWIN__
