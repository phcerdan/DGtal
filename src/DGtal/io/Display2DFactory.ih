/**
 *  This program is free software: you can redistribute it and/or modify
 *  it under the terms of the GNU Lesser General Public License as
 *  published by the Free Software Foundation, either version 3 of the
 *  License, or  (at your option) any later version.
 *
 *  This program is distributed in the hope that it will be useful,
 *  but WITHOUT ANY WARRANTY; without even the implied warranty of
 *  MERCHANTABILITY or FITNESS FOR A PARTICULAR PURPOSE.  See the
 *  GNU General Public License for more details.
 *
 *  You should have received a copy of the GNU General Public License
 *  along with this program.  If not, see <http://www.gnu.org/licenses/>.
 *
 **/

/**
 * @file   Display2DFactory.ih
 * @author Martial Tola <http://liris.cnrs.fr/martial.tola/>
 * @date   mercredi 28 septembre 2011
 *
 * @brief
 *
 * Implementation of inline methods defined in Display2DFactory.h
 *
 * This file is part of the DGtal library.
 */

#include <DGtal/io/Style2DFactory.h>
#include <DGtal/io/colormaps/GradientColorMap.h>

///////////////////////////////////////////////////////////////////////////////
// Implementation of inline methods                                          //


///////////////////////////////////////////////////////////////////////////////
// Implementation of inline functions and external operators                 //

// DiscreteExteriorCalculus
template <DGtal::Dimension dim, typename TLinearAlgebraBackend, typename TInteger>
inline
void
DGtal::Display2DFactory::draw(DGtal::Board2D& board, const DGtal::DiscreteExteriorCalculus<dim, TLinearAlgebraBackend, TInteger>& calculus)
{
    BOOST_STATIC_ASSERT(( dim == 2 ));

    typedef DiscreteExteriorCalculus<dim, TLinearAlgebraBackend, TInteger> Calculus;
    typedef typename Calculus::ConstIterator CalculusConstIterator;
    typedef typename Calculus::SCell CalculusSCell;

    for (CalculusConstIterator ci=calculus.begin(), cie=calculus.end(); ci!=cie; ci++)
    {
        const CalculusSCell& cell = ci->first;
        ASSERT(cell.myPositive == true);

        const bool& flipped = calculus.isSCellFlipped(cell);
        CalculusSCell displayed_cell = cell;
        if (flipped) displayed_cell = calculus.myKSpace.sOpp(cell);

        board << displayed_cell;
    }
}
// DiscreteExteriorCalculus

// KForm
template <typename TCalculus, DGtal::Order order, DGtal::Duality duality>
inline
void
DGtal::Display2DFactory::draw(DGtal::Board2D& board, const DGtal::KForm<TCalculus, order, duality>& kform)
{
    BOOST_STATIC_ASSERT(( TCalculus::dimension == 2 ));
    ASSERT( kform.myCalculus );

    typedef typename TCalculus::Scalar Scalar;
    typedef typename TCalculus::Index Index;

    Scalar cmap_min = 0;
    Scalar cmap_max = 0;
    DGtal::ColorGradientPreset cmap_preset = CMAP_JET;
    int cmap_repeat = 0;

    {
        const DGtal::KFormStyle2D* style = dynamic_cast<const DGtal::KFormStyle2D*>(board.myStyles["KForm"].get());
        if (style)
        {
            cmap_min = style->cmap_min;
            cmap_max = style->cmap_max;
            cmap_preset = style->cmap_preset;
            cmap_repeat = style->cmap_repeat;
        }
    }

    if (cmap_min == 0 && cmap_max == 0)
    {
        bool first = true;
        for (Index index=0; index<kform.myContainer.rows(); index++)
        {
            const Scalar value = kform.myContainer(index);
            if (!std::isfinite(value)) continue;
            if (first || cmap_min > value) cmap_min = value;
            if (first || cmap_max < value) cmap_max = value;
            first = false;
        }
    }

    if (cmap_repeat < 1 && cmap_preset == DGtal::CMAP_JET)
    {
        typedef typename DGtal::GradientColorMap<Scalar, DGtal::CMAP_JET> ColorMap;
        const ColorMap colormap(cmap_min, cmap_max);
        drawWithColorMap(board, kform, colormap);
        return;
    }

    // FIXME add other colomaps
    if (cmap_repeat < 1)
    {
        typedef typename DGtal::GradientColorMap<Scalar, DGtal::CMAP_HOT> ColorMap;
        const ColorMap colormap(cmap_min, cmap_max);
        drawWithColorMap(board, kform, colormap);
        return;
    }

    ASSERT(cmap_repeat >= 1);
    typedef typename DGtal::HueShadeColorMap<Scalar, DGtal::CMAP_HOT> ColorMap;
    const ColorMap colormap(cmap_min, cmap_max, cmap_repeat);
    drawWithColorMap(board, kform, colormap);
}

template <typename TCalculus, DGtal::Order order, DGtal::Duality duality, typename TColorMap>
inline
void
DGtal::Display2DFactory::drawWithColorMap(DGtal::Board2D& board, const DGtal::KForm<TCalculus, order, duality>& kform, const TColorMap& colormap)
{
    typedef typename TCalculus::Scalar Scalar;
    typedef typename TCalculus::SCell SCell;

    for (typename TCalculus::Index index=0; index<kform.myCalculus->kFormLength(order, duality); index++)
    {
        const SCell& cell = kform.myCalculus->getSCell(order, duality, index);
        ASSERT(cell.myPositive == true);

        const bool& flipped = kform.myCalculus->isSCellFlipped(cell);
        SCell displayed_cell = cell;
        if (flipped) displayed_cell = kform.myCalculus->myKSpace.sOpp(cell);

        Scalar displayed_value = kform.myContainer(index);
        if (flipped) displayed_value = -displayed_value;

        if (std::isfinite(displayed_value))
            board << DGtal::CustomStyle(cell.className(), new DGtal::CustomColors(DGtal::Color::Black, colormap(displayed_value)));
        else
            board << DGtal::CustomStyle(cell.className(), new DGtal::CustomColors(DGtal::Color::Black, DGtal::Color::None));

        board << displayed_cell;
    }
}
// KForm

// VectorField
template <typename TCalculus, DGtal::Duality duality>
void
DGtal::Display2DFactory::draw(DGtal::Board2D& board, const DGtal::VectorField<TCalculus, duality>& vector_field)
{
    BOOST_STATIC_ASSERT(( TCalculus::dimension == 2 ));
    ASSERT( vector_field.myCalculus );

    typedef typename DGtal::VectorField<TCalculus, duality>::Arrow Arrow;

    typename TCalculus::Scalar scale = .25;
    typename TCalculus::Scalar epsilon = 1e-8;

    {
        const DGtal::VectorFieldStyle2D* style = dynamic_cast<const DGtal::VectorFieldStyle2D*>(board.myStyles["VectorField"].get());
        if (style)
        {
            scale = style->scale;
            epsilon = style->epsilon;
        }
    }

    for (typename TCalculus::Index index=0; index<vector_field.myCalculus->kFormLength(0, duality); index++)
    {
        const typename TCalculus::SCell& cell = vector_field.myCalculus->getSCell(0, duality, index);
        DGtal::Z2i::RealPoint origin = cell.myCoordinates/2.;
        if (duality == DGtal::PRIMAL)
            origin -= DGtal::Z2i::RealPoint(.5,.5);

        Arrow arrow = vector_field.getArrow(index);

        arrow *= scale;
        if (!std::isfinite(arrow[0]) || !std::isfinite(arrow[1])) continue;
        const typename TCalculus::Scalar& norm = arrow.norm();
        if (norm <= epsilon) continue;

        board.drawArrow(origin[0],origin[1],origin[0]+arrow[0],origin[1]+arrow[1]);
    }

}
// VectorField

// AngleLinearMinimizer
inline
void DGtal::Display2DFactory::draw( DGtal::Board2D & board,
           const DGtal::AngleLinearMinimizer & a )
{
  double distance=5.0;
  board.setLineWidth(3.0);
  board.setPenColor(Color(20,20,200));
  // now with accessor
  for(int i=0; i< (int)a.size(); i++){
    board.drawArc(0.0, 0.0, distance, a.ro(i).min, a.ro(i).max, false, 1);
    board.drawDot(cos(a.ro(i).value)*distance, sin(a.ro(i).value)*distance );
    distance+=a.ro(i).distToNext;
  }
  distance=5.0;
  double distanceNext;
  // now with accessor
  for(int i=0; i< (int) (a.size()-1); i++){
    distanceNext= distance+ a.ro(i).distToNext;
    board.setPenColor(Color(200,20,20));
    board.drawLine(cos(a.ro(i).value)*distance, sin(a.ro(i).value)*distance,
                   cos(a.ro(i+1).value)*distanceNext, sin(a.ro(i+1).value)*distanceNext);
    distance=distanceNext;
  }
}
// AngleLinearMinimizer

// ArithmeticalDSS
template <typename TCoordinate, typename TInteger, unsigned short adjacency>
inline
void DGtal::Display2DFactory::drawAsBoundingBox( DGtal::Board2D & aBoard,
     const DGtal::ArithmeticalDSS<TCoordinate,TInteger,adjacency> & a )
{
  typedef typename DGtal::ArithmeticalDSS<TCoordinate,TInteger,adjacency>::PointD PointD;

  //draw bounding box
  PointD topLeft = a.project(a.back(), a.Uf());
  PointD bottomLeft = a.project(a.back(), a.Lf());
  PointD bottomRight = a.project(a.front(), a.Lf());
  PointD topRight = a.project(a.front(), a.Uf());

  LibBoard::Point topLeftBoard(topLeft[0],topLeft[1]);
  LibBoard::Point bottomLeftBoard(bottomLeft[0],bottomLeft[1]);
  LibBoard::Point bottomRightBoard(bottomRight[0],bottomRight[1]);
  LibBoard::Point topRightBoard(topRight[0],topRight[1]);

  std::vector<LibBoard::Point> bb;
  bb.push_back(topLeftBoard);
  bb.push_back(bottomLeftBoard);
  bb.push_back(bottomRightBoard);
  bb.push_back(topRightBoard);

  aBoard.drawClosedPolyline(bb);
}

template <typename TCoordinate, typename TInteger, unsigned short adjacency>
inline
void DGtal::Display2DFactory::drawAsDigitalPoints( DGtal::Board2D & aBoard,
     const DGtal::ArithmeticalDSS<TCoordinate,TInteger,adjacency> & a )
{
  typedef typename DGtal::ArithmeticalDSS<TCoordinate,TInteger,adjacency>::ConstIterator ConstIterator;
  typedef typename IteratorCirculatorTraits<ConstIterator>::Value Point;

  // Draw a linking polygonal line if the pixels are drawn as points.
  if(aBoard.getMode("PointVector")=="Grid" || aBoard.getMode("PointVector")=="")
    {
      std::vector<LibBoard::Point> contour;
      for (ConstIterator it = a.begin(), itEnd = a.end();
     it != itEnd; ++it)
  {
    Point p = *it;
    double xp = NumberTraits<TInteger>::castToDouble(p[0]);
    double yp = NumberTraits<TInteger>::castToDouble(p[1]);
    contour.push_back(LibBoard::Point(xp,yp));
  }
      aBoard.drawPolyline(contour);
    }

  // Draw points
  for (ConstIterator it = a.begin(), itEnd = a.end();
       it != itEnd; ++it)
    {
      Point p = *it;
      aBoard << p;
    }
}

template <typename TCoordinate, typename TInteger, unsigned short adjacency>
inline
void DGtal::Display2DFactory::draw( DGtal::Board2D & board,
     const DGtal::ArithmeticalDSS<TCoordinate,TInteger,adjacency> & a )
{
  std::string mode = board.getMode( a.className() );
  if ( mode == "BoundingBox" )
    drawAsBoundingBox( board, a );
  else if ( mode == "Points" )
    drawAsDigitalPoints( board, a );
  else if ( ( mode == "" ) )
    {
      drawAsDigitalPoints( board, a );
      drawAsBoundingBox( board, a );
    }
  else
    ASSERT(false && ("draw( DGtal::Board2D & board, const DGtal::ArithmeticalDSS<TCoordinate,TInteger,adjacency> & a ): Unknown mode "+mode)==""  );
}
// ArithmeticalDSS

// ArithmeticalDSSComputer
template <typename TIterator, typename TInteger, int connectivity>
inline
void DGtal::Display2DFactory::drawAsBoundingBox( DGtal::Board2D & aBoard,
           const DGtal::ArithmeticalDSSComputer<TIterator,TInteger,connectivity> & a )
{
  typedef DGtal::PointVector<2,double> PointD;

  //draw bounding box
  PointD topLeft = a.project(*a.myF, a.myUf);
  PointD bottomLeft = a.project(*a.myF, a.myLf);
  PointD bottomRight = a.project(*a.myL, a.myLf);
  PointD topRight = a.project(*a.myL, a.myUf);


  LibBoard::Point topLeftBoard(topLeft[0],topLeft[1]);
  LibBoard::Point bottomLeftBoard(bottomLeft[0],bottomLeft[1]);
  LibBoard::Point bottomRightBoard(bottomRight[0],bottomRight[1]);
  LibBoard::Point topRightBoard(topRight[0],topRight[1]);

  std::vector<LibBoard::Point> bb;
  bb.push_back(topLeftBoard);
  bb.push_back(bottomLeftBoard);
  bb.push_back(bottomRightBoard);
  bb.push_back(topRightBoard);

  aBoard.drawClosedPolyline(bb);
}

template <typename TIterator, typename TInteger, int connectivity>
inline
void DGtal::Display2DFactory::drawAsDigitalPoints( DGtal::Board2D & aBoard,
           const DGtal::ArithmeticalDSSComputer<TIterator,TInteger,connectivity> & a )
{
  typedef TIterator ConstIterator;
  typedef typename IteratorCirculatorTraits<ConstIterator>::Value Point;

  ConstIterator itend = a.myL; ++itend;

  // Draw a linking polygonal line if the pixels are drawn as points.
  if(aBoard.getMode("PointVector")=="Grid" || aBoard.getMode("PointVector")=="")
    {
      std::vector<LibBoard::Point> contour;
      for (ConstIterator i = a.myF; i != itend; ++i) {
        Point p = *i;
        double xp = NumberTraits<TInteger>::castToDouble(p[0]);
        double yp = NumberTraits<TInteger>::castToDouble(p[1]);
        contour.push_back(LibBoard::Point(xp,yp));
      }
      aBoard.drawPolyline(contour);
    }

  // Draw points
  for (ConstIterator i = a.myF; i != itend; ++i) {
    Point p = *i;
    aBoard << p;
  }
}

template <typename TIterator, typename TInteger, int connectivity>
inline
void DGtal::Display2DFactory::draw( DGtal::Board2D & board,
     const DGtal::ArithmeticalDSSComputer<TIterator,TInteger,connectivity> & a )
{
  std::string mode = board.getMode( a.className() );
  if ( mode == "BoundingBox" )
    drawAsBoundingBox( board, a );
  else if ( mode == "Points" )
    drawAsDigitalPoints( board, a );
  else if ( ( mode == "" ) )
    {
      drawAsDigitalPoints( board, a );
      drawAsBoundingBox( board, a );
    }
  else
    FATAL_ERROR_MSG(false, "draw( DGtal::Board2D & board, const DGtal::ArithmeticalDSSComputer<TIterator,TInteger,connectivity> & a ): Unknown mode "+mode);

}
// ArithmeticalDSSComputer


// CircleFrom2Points
template <typename TPoint>
inline
void DGtal::Display2DFactory::draw(Board2D & aBoard, const DGtal::CircleFrom2Points<TPoint> & cf2p)
{
    // now with accessor
    CircleFrom3Points<TPoint> c(cf2p.pole(),cf2p.p(),cf2p.q());
    drawArc(aBoard,c,cf2p.p(),cf2p.q(),true);
}
// CircleFrom2Points


// CircleFrom3Points
template <typename Point>
inline
void DGtal::Display2DFactory::drawArc(Board2D & aBoard, const DGtal::CircleFrom3Points<Point> & cf3p, const Point& aPoint1, const Point& aPoint2, bool anOrientation)
{
  typedef typename Point::Coordinate Coordinate;
  typedef Point Vector;

  double cx = 0, cy = 0, radius = 1;
  try
  {
    //circle parameters
    cf3p.getParameters(cx, cy, radius);
    //angle parameters
    double alpha1 = std::atan2( NumberTraits<Coordinate>::castToDouble(aPoint1[1])-cy,
                                NumberTraits<Coordinate>::castToDouble(aPoint1[0])-cx );
    alpha1 = (alpha1<0)?(alpha1+2.0*M_PI):alpha1;
    double alpha2 = std::atan2( NumberTraits<Coordinate>::castToDouble(aPoint2[1])-cy,
                                NumberTraits<Coordinate>::castToDouble(aPoint2[0])-cx );
    alpha2 = (alpha2<0)?(alpha2+2.0*M_PI):alpha2;
    // now with accessor
    Vector u(cf3p.p() - cf3p.q());
    Vector v(cf3p.r() - cf3p.p());
    bool orientation = ( ( (u[0] * v[1]) - (u[1] * v[0]) ) < 0 )?(!anOrientation):anOrientation;
    //drawing
    aBoard.drawArc (cx, cy, radius, alpha1, alpha2, orientation);
  }
  catch ( InfiniteNumberException e )
  {
    aBoard.drawLine( NumberTraits<Coordinate>::castToDouble(aPoint1[0]),
                     NumberTraits<Coordinate>::castToDouble(aPoint1[1]),
                     NumberTraits<Coordinate>::castToDouble(aPoint2[0]),
                     NumberTraits<Coordinate>::castToDouble(aPoint2[1]) );
  }
}

template <typename Point>
inline
void DGtal::Display2DFactory::drawSector(Board2D & aBoard, const DGtal::CircleFrom3Points<Point> & cf3p, const Point& aPoint1, const Point& aPoint2, bool anOrientation)
{
  typedef typename Point::Coordinate Coordinate;
  typedef Point Vector;

  double cx = 0, cy = 0, radius = 1;
  try
  {
    //circle parameters
    cf3p.getParameters(cx, cy, radius);
    //angle parameters
    double alpha1 = std::atan2( NumberTraits<Coordinate>::castToDouble(aPoint1[1])-cy,
                                NumberTraits<Coordinate>::castToDouble(aPoint1[0])-cx );
    alpha1 = (alpha1<0)?(alpha1+2.0*M_PI):alpha1;
    double alpha2 = std::atan2( NumberTraits<Coordinate>::castToDouble(aPoint2[1])-cy,
                                NumberTraits<Coordinate>::castToDouble(aPoint2[0])-cx );
    alpha2 = (alpha2<0)?(alpha2+2.0*M_PI):alpha2;
    // now with accessor
    Vector u(cf3p.p() - cf3p.q());
    Vector v(cf3p.r() - cf3p.p());
    bool orientation = ( ( (u[0] * v[1]) - (u[1] * v[0]) ) < 0 )?(!anOrientation):anOrientation;
    //arc drawing
    aBoard.drawArc (cx, cy, radius, alpha1, alpha2, orientation);
    //draw the segments tied to the center
    double fx = cx + radius*std::cos(alpha1);
    double fy = cy + radius*std::sin(alpha1);
    double lx = cx + radius*std::cos(alpha2);
    double ly = cy + radius*std::sin(alpha2);
    aBoard.drawLine(fx, fy, cx, cy );
    aBoard.drawLine(lx, ly, cx, cy );

  }
  catch ( InfiniteNumberException e )
  {
    aBoard.drawLine( NumberTraits<Coordinate>::castToDouble(aPoint1[0]),
                     NumberTraits<Coordinate>::castToDouble(aPoint1[1]),
                     NumberTraits<Coordinate>::castToDouble(aPoint2[0]),
                     NumberTraits<Coordinate>::castToDouble(aPoint2[1]) );
  }
}

template <typename Point>
inline
void DGtal::Display2DFactory::drawAnnulus(Board2D & aBoard, const DGtal::CircleFrom3Points<Point> & cf3p, 
					  const Point& aPoint1, const Point& aPoint2, bool anOrientation, const double& w)
{
  typedef typename Point::Coordinate Coordinate;
  typedef Point Vector;

  double cx = 0, cy = 0, radius = 1;
  try
  {
    //circle parameters
    cf3p.getParameters(cx, cy, radius);
    //angle parameters
    double alpha1 = std::atan2( NumberTraits<Coordinate>::castToDouble(aPoint1[1])-cy,
                                NumberTraits<Coordinate>::castToDouble(aPoint1[0])-cx );
    alpha1 = (alpha1<0)?(alpha1+2.0*M_PI):alpha1;
    double alpha2 = std::atan2( NumberTraits<Coordinate>::castToDouble(aPoint2[1])-cy,
                                NumberTraits<Coordinate>::castToDouble(aPoint2[0])-cx );
    alpha2 = (alpha2<0)?(alpha2+2.0*M_PI):alpha2;
    // now with accessor
    Vector u(cf3p.p() - cf3p.q());
    Vector v(cf3p.r() - cf3p.p());
    bool orientation = ( ( (u[0] * v[1]) - (u[1] * v[0]) ) < 0 )?(!anOrientation):anOrientation;
    //inner arc
    aBoard.drawArc (cx, cy, radius-w, alpha1, alpha2, orientation);
    //outer arc
    aBoard.drawArc (cx, cy, radius+w, alpha1, alpha2, orientation);
    //first segment
    double ifx = cx + (radius-w)*std::cos(alpha1);
    double ify = cy + (radius-w)*std::sin(alpha1);
    double ofx = cx + (radius+w)*std::cos(alpha1);
    double ofy = cy + (radius+w)*std::sin(alpha1);
    aBoard.drawLine(ifx, ify, ofx, ofy);
    //second segment
    double ilx = cx + (radius-w)*std::cos(alpha2);
    double ily = cy + (radius-w)*std::sin(alpha2);
    double olx = cx + (radius+w)*std::cos(alpha2);
    double oly = cy + (radius+w)*std::sin(alpha2);
    aBoard.drawLine(ilx, ily, olx, oly);
  }
  catch ( InfiniteNumberException e )
  {
    aBoard.drawLine( NumberTraits<Coordinate>::castToDouble(aPoint1[0]),
                     NumberTraits<Coordinate>::castToDouble(aPoint1[1]),
                     NumberTraits<Coordinate>::castToDouble(aPoint2[0]),
                     NumberTraits<Coordinate>::castToDouble(aPoint2[1]) );
  }
}

template <typename Point>
inline
void DGtal::Display2DFactory::draw(Board2D & aBoard, const DGtal::CircleFrom3Points<Point> & cf3p, const Point& aPoint1, const Point& aPoint2, bool anOrientation)
{
  std::string mode = aBoard.getMode( cf3p.className() );
  FATAL_ERROR( (mode=="Arc" || mode=="" || mode=="Sector"|| mode=="Annulus") ||
    ("draw(Board2D & aBoard, const DGtal::CircleFrom3Points<Point> & cf3p, const Point& aPoint1, const Point& aPoint2): Unknown mode "+mode)==""  );

  if ( mode == "Arc"  || ( mode == "" )  )
    drawArc( aBoard, cf3p, aPoint1, aPoint2, anOrientation);
  else if ( mode == "Sector" )
    drawSector( aBoard, cf3p, aPoint1, aPoint2, anOrientation);
  else if ( mode == "Annulus" )
    drawAnnulus( aBoard, cf3p, aPoint1, aPoint2, anOrientation);
}

template <typename TPoint>
inline
void DGtal::Display2DFactory::draw(Board2D & aBoard, const DGtal::CircleFrom3Points<TPoint> & cf3p)
{
  typedef typename TPoint::Coordinate Coordinate;

  double cx = 0, cy = 0, radius = 1;
  try
  {
    cf3p.getParameters(cx,cy,radius);
    aBoard.drawCircle (cx,cy,radius);
  }
  catch ( InfiniteNumberException e )
  {
    aBoard.drawLine( NumberTraits<Coordinate>::castToDouble(cf3p.myP[0]),
                     NumberTraits<Coordinate>::castToDouble(cf3p.myP[1]),
                     NumberTraits<Coordinate>::castToDouble(cf3p.myR[0]),
                     NumberTraits<Coordinate>::castToDouble(cf3p.myR[1]) );
  }
}
// CircleFrom3Points


// DigitalSetBySTLSet
template<typename Domain, typename Compare>
inline
void DGtal::Display2DFactory::draw( DGtal::Board2D & board,
           const DGtal::DigitalSetBySTLSet<Domain, Compare> & s )
{
  typedef typename Domain::Point Point;
  typedef typename std::set<Point>::const_iterator ConstIterator;

  BOOST_STATIC_ASSERT(Domain::Space::dimension == 2);
  for(ConstIterator it =  s.begin(); it != s.end(); ++it)
    draw(board, *it);
}
// DigitalSetBySTLSet


// DigitalSetBySTLVector
template<typename Domain>
inline
void DGtal::Display2DFactory::draw( DGtal::Board2D & board,
           const DGtal::DigitalSetBySTLVector<Domain> & v )
{
  typedef typename Domain::Point Point;
  typedef typename std::vector<Point>::const_iterator ConstIterator;

  if (Domain::dimension == 2)
  {
    for(ConstIterator it =  v.begin(); it != v.end(); ++it)
      draw(board, *it);
  }
  else
    FATAL_ERROR_MSG(false, "draw-NOT-YET-IMPLEMENTED-in-ND");
}
// DigitalSetBySTLVector


// FP
template <typename TIterator, typename TInteger, int connectivity>
inline
void DGtal::Display2DFactory::drawAsPolygon( DGtal::Board2D & aBoard,
           const DGtal::FP<TIterator,TInteger,connectivity> & fp )
{
  typedef DGtal::PointVector<2,TInteger> Point;
  typedef std::list<Point> Polygon;

  typedef typename Polygon::const_iterator ConstIterator;

  //polyline to draw
  std::vector<LibBoard::Point> polyline;

  // now with accessor
  ConstIterator i = fp.polygon().begin();
  for ( ;i != fp.polygon().end();++i) {
      Point p = (*i);
      double xp = (double)NumberTraits<TInteger>::castToInt64_t(p[0]);
      double yp = (double)NumberTraits<TInteger>::castToInt64_t(p[1]);
      polyline.push_back(LibBoard::Point(xp,yp));
  }

  // now with accessor
  if (fp.isClosed()) {
      Point p = (*fp.polygon().begin());
      double xp = (double)NumberTraits<TInteger>::castToInt64_t(p[0]);
      double yp = (double)NumberTraits<TInteger>::castToInt64_t(p[1]);
      polyline.push_back(LibBoard::Point(xp,yp));
  }
  aBoard.drawPolyline(polyline);
}

template <typename TIterator, typename TInteger, int connectivity>
inline
void DGtal::Display2DFactory::draw( DGtal::Board2D & board,
           const DGtal::FP<TIterator,TInteger,connectivity> & fp )
{
  std::string mode = board.getMode( fp.className() );
  if ( mode == "Polygon" )
    drawAsPolygon( board, fp );
  else if ( ( mode == "Both" ) || ( mode == "" ) )
    {
      drawAsPolygon( board, fp );
    }
  else
    {
      FATAL_ERROR_MSG(false, "draw( DGtal::Board2D & board, const DGtal::FP<TIterator,TInteger,connectivity> & fp ): Unknown mode "+mode);
    }
}
// FP


// FreemanChain
template <typename TInteger>
inline
void DGtal::Display2DFactory::drawAsGrid( DGtal::Board2D & aBoard,
           const DGtal::FreemanChain<TInteger> & f )
{
  typedef TInteger Integer;
  typedef PointVector<2, Integer> Point;

  std::vector<Point> aVContour;
  FreemanChain<TInteger>::getContourPoints(f, aVContour);
  TInteger minX, minY, maxX, maxY;
  f.computeBoundingBox(minX, minY, maxX, maxY);

  std::vector<LibBoard::Point> contour;
  for(unsigned int i=0; i< aVContour.size(); i++){
    contour.push_back(LibBoard::Point(NumberTraits<TInteger>::castToDouble(aVContour[i][0]),
              NumberTraits<TInteger>::castToDouble(aVContour[i][1])));
  }
  aBoard.drawPolyline(contour);
}

template <typename TInteger>
inline
void DGtal::Display2DFactory::drawAsInterGrid( DGtal::Board2D & aBoard,
           const DGtal::FreemanChain<TInteger> & f )
{
  typedef TInteger Integer;
  typedef PointVector<2, Integer> Point;

  std::vector<Point> aVContour;
  FreemanChain<TInteger>::getContourPoints(f, aVContour);
  TInteger minX, minY, maxX, maxY;
  f.computeBoundingBox(minX, minY, maxX, maxY);

  std::vector<LibBoard::Point> contour;
  for(unsigned int i=0; i< aVContour.size(); i++){
    contour.push_back(LibBoard::Point(NumberTraits<TInteger>::castToInt64_t(aVContour[i][0])-0.5,
              NumberTraits<TInteger>::castToInt64_t(aVContour[i][1])+0.5));
  }
  aBoard.drawPolyline(contour);
}

template <typename TInteger>
inline
void DGtal::Display2DFactory::draw( DGtal::Board2D & aBoard,
     const DGtal::FreemanChain<TInteger> & f )
{
  std::string mode = aBoard.getMode( f.className() );
  FATAL_ERROR_MSG( (mode=="Grid" || mode=="" || mode=="InterGrid"),
    "draw( DGtal::Board2D & board, const DGtal::FreemanChain<TInteger> & f ): Unknown mode "+mode);

  if ( mode == "Grid"  || ( mode == "" )  )
    drawAsGrid( aBoard, f );
  else if ( mode == "InterGrid" )
    drawAsInterGrid( aBoard, f );
}
// FreemanChain


// StabbingLineComputer
template <typename TConstIterator>
inline
void DGtal::Display2DFactory::draw(DGtal::Board2D & aBoard,
          const DGtal::StabbingLineComputer<TConstIterator> & g)
{
  typedef TConstIterator ConstIterator;
  typedef typename IteratorCirculatorTraits<ConstIterator>::Value Pair;
  typedef typename Pair::first_type Point;

  double alpha, beta, gamma;
  g.getParameters(alpha, beta, gamma);

  typedef typename Point::Coordinate Coordinate;

  // now with accessor
  Pair firstPair( *g.begin() );
  double fx1 = NumberTraits<Coordinate>::castToDouble(firstPair.first[0]);
  double fx2 = NumberTraits<Coordinate>::castToDouble(firstPair.second[0]);
  double fy1 = NumberTraits<Coordinate>::castToDouble(firstPair.first[1]);
  double fy2 = NumberTraits<Coordinate>::castToDouble(firstPair.second[1]);
  double fx = (fx1+fx2)/2.0;
  double fy = (fy1+fy2)/2.0;
  g.projects(fx, fy, alpha, beta, gamma);

  // now with accessor
  ConstIterator it (g.end());
  --it;
  Pair lastPair( *it );
  double lx1 = NumberTraits<Coordinate>::castToDouble(lastPair.first[0]);
  double lx2 = NumberTraits<Coordinate>::castToDouble(lastPair.second[0]);
  double ly1 = NumberTraits<Coordinate>::castToDouble(lastPair.first[1]);
  double ly2 = NumberTraits<Coordinate>::castToDouble(lastPair.second[1]);
  double lx = (lx1+lx2)/2.0;
  double ly = (ly1+ly2)/2.0;
  g.projects(lx, ly, alpha, beta, gamma);

  aBoard.drawLine(fx,fy,lx,ly);
}
// StabbingLineComputer

// StabbingCircleComputer
template <typename TConstIterator>
inline
void DGtal::Display2DFactory::draw(DGtal::Board2D & aBoard,
          const DGtal::StabbingCircleComputer<TConstIterator> & g)
{

  typedef TConstIterator ConstIterator;
  typedef typename IteratorCirculatorTraits<ConstIterator>::Value Pair;
  typedef typename Pair::first_type Point;

  if (g.isValid())
    {
      if (!g.isStraight())
  {
    typedef typename Point::Coordinate Coordinate;

    //points
    Pair firstPair( *g.begin() );
    double fx1 = NumberTraits<Coordinate>::castToDouble(firstPair.first[0]);
    double fx2 = NumberTraits<Coordinate>::castToDouble(firstPair.second[0]);
    double fy1 = NumberTraits<Coordinate>::castToDouble(firstPair.first[1]);
    double fy2 = NumberTraits<Coordinate>::castToDouble(firstPair.second[1]);
    PointVector<2,double> p1( (fx1+fx2)/2.0, (fy1+fy2)/2.0 );

    ConstIterator it (g.end());
    --it;
    Pair lastPair( *it );
    double lx1 = NumberTraits<Coordinate>::castToDouble(lastPair.first[0]);
    double lx2 = NumberTraits<Coordinate>::castToDouble(lastPair.second[0]);
    double ly1 = NumberTraits<Coordinate>::castToDouble(lastPair.first[1]);
    double ly2 = NumberTraits<Coordinate>::castToDouble(lastPair.second[1]);
    PointVector<2,double> p2( (lx1+lx2)/2.0, (ly1+ly2)/2.0 );

    //circle
    CircleFrom3Points<Point> separatingCircle = g.getSeparatingCircle();
    double px = NumberTraits<Coordinate>::castToDouble(separatingCircle.p()[0]);
    double py = NumberTraits<Coordinate>::castToDouble(separatingCircle.p()[1]);
    double qx = NumberTraits<Coordinate>::castToDouble(separatingCircle.q()[0]);
    double qy = NumberTraits<Coordinate>::castToDouble(separatingCircle.q()[1]);
    double rx = NumberTraits<Coordinate>::castToDouble(separatingCircle.r()[0]);
    double ry = NumberTraits<Coordinate>::castToDouble(separatingCircle.r()[1]);
    CircleFrom3Points<PointVector<2,double> > circleToDraw;
    circleToDraw.init( PointVector<2,double>(px,py),
           PointVector<2,double>(qx,qy),
           PointVector<2,double>(rx,ry) );

    //orientation
    FATAL_ERROR( g.getStabbingLineComputerPtr().get() != 0 );
    bool orientation = g.getStabbingLineComputerPtr()->isClockwiseOriented();

    //mode
    std::string mode = aBoard.getMode( g.className() );
    if ( mode == "Sector" )
      drawSector( aBoard, circleToDraw, p1, p2, orientation );
    else if ( mode == "Annulus" )
      drawAnnulus( aBoard, circleToDraw, p1, p2, orientation );
    else
      drawArc( aBoard, circleToDraw, p1, p2, orientation );
  }
      else
  {
    FATAL_ERROR( g.getStabbingLineComputerPtr().get() != 0 );
    aBoard << ( *(g.getStabbingLineComputerPtr()) );
  }
    }

}
// StabbingCircleComputer



// FrechetShortcut
template <typename TIterator,typename TInteger>
inline
  void DGtal::Display2DFactory::draw(DGtal::Board2D & aBoard, const DGtal::FrechetShortcut<TIterator,TInteger> & f)
{
  typedef TIterator Iterator;
  typedef PointVector<2,TInteger> Point;
  typedef typename Point::Coordinate Coordinate;

  // get first point of the shortcut
  Point p1 = *(f.begin());
  double px1 = NumberTraits<Coordinate>::castToDouble(p1[0]);
  double py1 = NumberTraits<Coordinate>::castToDouble(p1[1]);

  // get last point of the shortcut
  Iterator it (f.end());
  --it;
  Point p2(*it);
  double px2 = NumberTraits<Coordinate>::castToDouble(p2[0]);
  double py2 = NumberTraits<Coordinate>::castToDouble(p2[1]);

  aBoard.drawLine(px1,py1,px2,py2);
}
// FrechetShortcut



// GridCurve
template <typename TKSpace>
void DGtal::Display2DFactory::draw( DGtal::Board2D & aBoard,
           const GridCurve<TKSpace> & object )
{

  std::string mode = aBoard.getMode( object.className() );
  if(mode=="Fill"){
    DGtal::Display2DFactory::drawFill(aBoard, object);
  }else{
    typedef typename GridCurve<TKSpace>::ConstIterator ConstIterator;
    ConstIterator it ( object.begin() );
    ConstIterator itEnd ( object.end() );
    for( ; it != itEnd; ++it)
      {
  aBoard << *it;
      }
  }
}

template <typename TKSpace>
void DGtal::Display2DFactory::drawFill( DGtal::Board2D & aBoard,
            const GridCurve<TKSpace> & object )
{


  typedef typename GridCurve<TKSpace>::PointsRange::ConstIterator Iterator;
  typedef typename GridCurve<TKSpace>::PointsRange Range; //range

  Range r = object.getPointsRange();
  Iterator it (r.begin());
  Iterator itEnd (r.end());

  std::vector< LibBoard::Point > aPolygon;
  for( ; it != itEnd; ++it)
    {
      LibBoard::Point pt((*it)[0], (*it)[1]);
      aPolygon.push_back(pt);
    }
  aBoard.fillPolyline(aPolygon);
}




// GridCurve

// SCellsRange
template <typename TIterator, typename TSCell>
<<<<<<< HEAD
void DGtal::Display2DFactory::draw( DGtal::Board2D & aBoard,
           const ConstRangeAdapter<TIterator, DefaultFunctor, TSCell> & object )
{
    typedef ConstRangeAdapter<TIterator, DefaultFunctor, TSCell> Range;
    typedef typename Range::ConstIterator ConstIterator;
=======
void DGtal::Display2DFactory::draw( DGtal::Board2D & aBoard, 
           const ConstRangeAdapter<TIterator, functors::Identity, TSCell> & object )
{
    typedef ConstRangeAdapter<TIterator, functors::Identity, TSCell> Range; 
    typedef typename Range::ConstIterator ConstIterator; 
>>>>>>> 6b0c0c23

    ConstIterator it ( object.begin() );
    ConstIterator itEnd ( object.end() );
    for( ; it != itEnd; ++it)
      {
  aBoard << *it;
      }
}
// SCellsRange

// PointsRange
template <typename TIterator, typename TKSpace>
void DGtal::Display2DFactory::draw( DGtal::Board2D & aBoard,
           const ConstRangeAdapter<TIterator, SCellToPoint<TKSpace>, typename TKSpace::Point> & object )
{
    typedef ConstRangeAdapter<TIterator, SCellToPoint<TKSpace>, typename TKSpace::Point> Range;
    typedef typename Range::ConstIterator ConstIterator;

    ConstIterator it ( object.begin() );
    ConstIterator itEnd ( object.end() );
    for( ; it != itEnd; ++it)
      {
  aBoard << SetMode(it->className(),"Grid");
  aBoard << *it;
      }
}
// PointsRange

// MidPointsRange
template <typename TIterator, typename TKSpace>
void DGtal::Display2DFactory::draw( DGtal::Board2D & aBoard,
           const ConstRangeAdapter<TIterator, CanonicSCellEmbedder<TKSpace>,
           typename TKSpace::Space::RealPoint> & object )
{
    typedef typename TKSpace::Space::RealPoint RPoint;
    typedef ConstRangeAdapter<TIterator, CanonicSCellEmbedder<TKSpace>, RPoint > Range;
    typedef typename Range::ConstIterator ConstIterator;

    ConstIterator it ( object.begin() );
    ConstIterator itEnd ( object.end() );
    for( ; it != itEnd; ++it)
      {
  RPoint p(*it);
  double s = 0.1;
  aBoard.drawLine( p[0]-s, p[1]-s, p[0]+s, p[1]+s );
  aBoard.drawLine( p[0]-s, p[1]+s, p[0]+s, p[1]-s );
      }
}
// MidPointsRange

// ArrowsRange
template <typename TIterator, typename TKSpace>
void DGtal::Display2DFactory::draw( DGtal::Board2D & aBoard,
           const ConstRangeAdapter<TIterator, SCellToArrow<TKSpace>,
           std::pair<typename TKSpace::Point, typename TKSpace::Vector> > & object )
{
    typedef typename TKSpace::Point Point;
    typedef typename TKSpace::Vector Vector;
    typedef std::pair<Point, Vector> Arrow;
    typedef ConstRangeAdapter<TIterator, SCellToArrow<TKSpace>, Arrow > Range;
    typedef typename Range::ConstIterator ConstIterator;

    ConstIterator it ( object.begin() );
    ConstIterator itEnd ( object.end() );
    for( ; it != itEnd; ++it)
      {
  Arrow a(*it);
  Vector shift( a.second );
  aBoard << CustomStyle( shift.className(),
             new CustomPen( Color::Black, Color::Black, 1.0,
                Board2D::Shape::SolidStyle,
                Board2D::Shape::RoundCap,
                Board2D::Shape::RoundJoin ) );
  draw(aBoard, shift, a.first);
      }
}
// ArrowsRange

// InnerPointsRange
template <typename TIterator, typename TKSpace>
void DGtal::Display2DFactory::draw( DGtal::Board2D & aBoard,
           const ConstRangeAdapter<TIterator, SCellToInnerPoint<TKSpace>,
           typename TKSpace::Point > & object )
{
    typedef typename TKSpace::Point Point;
    typedef ConstRangeAdapter<TIterator, SCellToInnerPoint<TKSpace>, Point > Range;
    typedef typename Range::ConstIterator ConstIterator;

    ConstIterator it ( object.begin() );
    ConstIterator itEnd ( object.end() );
    for( ; it != itEnd; ++it)
      {
  aBoard << SetMode( it->className(), "Both" )
         << CustomStyle( it->className(),
             new CustomFillColor( Color::Blue ) )
         << *it;
      }
}
// InnerPointsRange

// OuterPointsRange
template <typename TIterator, typename TKSpace>
void DGtal::Display2DFactory::draw( DGtal::Board2D & aBoard,
           const ConstRangeAdapter<TIterator, SCellToOuterPoint<TKSpace>,
           typename TKSpace::Point > & object )
{
    typedef typename TKSpace::Point Point;
    typedef ConstRangeAdapter<TIterator, SCellToOuterPoint<TKSpace>, Point > Range;
    typedef typename Range::ConstIterator ConstIterator;

    ConstIterator it ( object.begin() );
    ConstIterator itEnd ( object.end() );
    for( ; it != itEnd; ++it)
      {
  aBoard << SetMode( it->className(), "Both" )
         << CustomStyle( it->className(),
             new CustomFillColor( Color::Green ) )
         << *it;
      }
}
// OuterPointsRange

// IncidentPointsRange
template <typename TIterator, typename TKSpace>
void DGtal::Display2DFactory::draw( DGtal::Board2D & aBoard,
           const ConstRangeAdapter<TIterator, SCellToIncidentPoints<TKSpace>,
           std::pair<typename TKSpace::Point, typename TKSpace::Point> > & object )
{
    typedef typename TKSpace::Point Point;
    typedef std::pair<Point, Point> Pair;
    typedef ConstRangeAdapter<TIterator, SCellToIncidentPoints<TKSpace>, Pair > Range;
    typedef typename Range::ConstIterator ConstIterator;

    ConstIterator it ( object.begin() );
    ConstIterator itEnd ( object.end() );
    for( ; it != itEnd; ++it)
      {
  Pair pair(*it);
  aBoard << SetMode( pair.first.className(), "Both" )
         << CustomStyle( pair.first.className(),
             new CustomFillColor( Color::Blue ) )
         << pair.first
         << CustomStyle( pair.second.className(),
             new CustomFillColor( Color::Green ) )
         << pair.second;
      }
}
// IncidentPointsRange

// HyperRectDomain
template<typename TSpace>
inline
void DGtal::Display2DFactory::drawAsGrid( DGtal::Board2D & aboard,
           const DGtal::HyperRectDomain<TSpace> & h )
{
  typedef typename TSpace::Integer Integer;

  FATAL_ERROR(TSpace::dimension == 2 || "drawAsGrid-NOT-YET-IMPLEMENTED-in-ND");

  if (TSpace::dimension == 2)
  {
    for (double x = NumberTraits<Integer>::castToDouble(h.myLowerBound[0]);
   x <=  NumberTraits<Integer>::castToDouble(h.myUpperBound[0]); x++)
      aboard.drawLine(x,
          NumberTraits<Integer>::castToDouble(h.myLowerBound[1]) -
          0.5,
          x,
          NumberTraits<Integer>::castToDouble(h.myUpperBound[1]) +
          0.5);

    for (double y =  NumberTraits<Integer>::castToDouble(h.myLowerBound[1]);
   y <=  NumberTraits<Integer>::castToDouble(h.myUpperBound[1]); y++)
      aboard.drawLine(NumberTraits<Integer>::castToDouble(h.myLowerBound[0]) -
          0.5,
          y,
          NumberTraits<Integer>::castToDouble(h.myUpperBound[0]) +
          0.5,
          y);

    for (double x =  NumberTraits<Integer>::castToDouble(h.myLowerBound[0]);
   x <=  NumberTraits<Integer>::castToDouble(h.myUpperBound[0]); x++)
      for (double y =  NumberTraits<Integer>::castToDouble(h.myLowerBound[1]);
     y <=  NumberTraits<Integer>::castToDouble(h.myUpperBound[1]); y++)
        aboard.fillCircle(x, y, 0.1);
  }
}

template<typename TSpace>
inline
void DGtal::Display2DFactory::drawAsPaving( DGtal::Board2D & aboard,
           const DGtal::HyperRectDomain<TSpace> & h )
{
  typedef typename TSpace::Integer Integer;

  FATAL_ERROR(TSpace::dimension==2 || "drawAsPaving-NOT-YET-IMPLEMENTED-in-ND" );

  if (TSpace::dimension == 2)
  {
    for (DGtal::int64_t x = NumberTraits<Integer>::castToInt64_t(h.myLowerBound[0]);
   x <= NumberTraits<Integer>::castToInt64_t(h.myUpperBound[0]); x++)
      for (DGtal::int64_t y = NumberTraits<Integer>::castToInt64_t(h.myLowerBound[1]);
     y <= NumberTraits<Integer>::castToInt64_t(h.myUpperBound[1]); y++)
        aboard.drawRectangle(x - 0.5, y + 0.5, 1, 1);
  }
}

template<typename TSpace>
inline
void DGtal::Display2DFactory::draw( DGtal::Board2D & board,
           const DGtal::HyperRectDomain<TSpace> & h )
{
  std::string mode = board.getMode( h.className() );
  FATAL_ERROR((mode=="" || mode=="Grid" || mode=="Paving") ||
   ("draw( DGtal::Board2D & board, const DGtal::HyperRectDomain<TSpace> & h ): Unknown mode "+mode)=="");

  if ( ( mode == "" ) || ( mode == "Grid" ) )
    drawAsGrid( board, h );
  else if ( mode == "Paving" )
    drawAsPaving( board, h );
}
// HyperRectDomain


// ImageContainerByHashTree
template <typename C, typename Domain, typename Value, typename HashKey>
inline
void DGtal::Display2DFactory::drawImageRecursive( DGtal::Board2D & aBoard,
                                                  const DGtal::experimental::ImageContainerByHashTree<Domain, Value, HashKey> & i,
                                                  HashKey key,
                                                  const double p[2],
                                                  const double len,
                                                  LibBoard::Board & board,
                                                  const C& cmap )
{

  FATAL_ERROR ( Domain::dimension == 2 );

  double np[2], nlen;

  //Node* n = i.getNode ( key );
  if ( i.getNode ( key ) )
  {
    Color c;
    c = cmap ( i.getNode ( key )->getObject() );
    board.setFillColorRGBi ( c.red(), c.green(), c.blue() );

    board.drawRectangle ( p[0], p[1], len, len );
  }
  else
  {
    HashKey children[4];
    i.myMorton.childrenKeys ( key, children );

    nlen = len / 2.0;

    np[0] = p[0];
    np[1] = p[1] - nlen;
    drawImageRecursive<C>( aBoard, i, children[0], np, nlen, board, cmap );

    np[0] = p[0] + nlen;
    np[1] = p[1] - nlen;
    drawImageRecursive<C>( aBoard, i, children[1], np, nlen, board, cmap );

    np[0] = p[0];
    np[1] = p[1];
    drawImageRecursive<C>( aBoard, i, children[2], np, nlen, board, cmap );

    np[0] = p[0] + nlen;
    np[1] = p[1];
    drawImageRecursive<C>( aBoard, i, children[3], np, nlen, board, cmap );
  }
}

template <typename C, typename Domain, typename Value, typename HashKey>
inline
void DGtal::Display2DFactory::drawImageHashTree( Board2D & board,
                const DGtal::experimental::ImageContainerByHashTree<Domain, Value, HashKey> & i,
                const Value &minV, const Value &maxV )
{
   static const HashKey ROOT_KEY = static_cast<HashKey>(1);

  FATAL_ERROR ( Domain::dimension == 2 );

  C colormap ( minV, maxV );

  double p[2];
  double len;

  p[0] = i.myOrigin[0];
  p[1] = i.myOrigin[1] + i.getSpanSize();

  len = i.getSpanSize();

  drawImageRecursive<C>( board, i, ROOT_KEY, p, len, board, colormap );
}
// ImageContainerByHashTree

// Draw image generic
// ImageContainerBySTLVector, ImageContainerByHashTree, Image and ImageAdapter...
template <typename Colormap, typename Image>
inline
void DGtal::Display2DFactory::drawImage( DGtal::Board2D & board,
                                         const Image & i,
                                         const typename Image::Value & minV,
                                         const typename Image::Value & maxV )
{
  typedef typename Image::Domain D;

  FATAL_ERROR(D::Space::dimension == 2);

  Colormap colormap(minV, maxV);
  Color c;
  typename Image::Value val;
  for (typename Image::Domain::ConstIterator it =  i.domain().begin();
       it != i.domain().end(); ++it)
  {
    val = i.operator()( (*it) );
    c = colormap( val );
    board.setFillColorRGBi( c.red(), c.green(), c.blue());
    board.drawRectangle( NumberTraits<typename Image::Domain::Space::Integer>::
                         castToDouble((*it)[0]) - 0.5,
                         NumberTraits<typename Image::Domain::Space::Integer>::
                         castToDouble((*it)[1]) + 0.5, 1, 1);
  }
}

// KhalimskyCell
template < DGtal::Dimension dim, typename TInteger >
inline
void DGtal::Display2DFactory::draw( DGtal::Board2D & board,
           const DGtal::KhalimskyCell<dim, TInteger> & k )
{
  FATAL_ERROR( dim == 2 );
  float x = (float)
    ( NumberTraits<TInteger>::castToInt64_t( k.myCoordinates[0] ) >> 1 );
  float y = (float)
    ( NumberTraits<TInteger>::castToInt64_t( k.myCoordinates[1] ) >> 1 );
  float retract = 0.05f;
  bool xodd = ( k.myCoordinates[ 0 ] & 1 );
  bool yodd = ( k.myCoordinates[ 1 ] & 1 );
  float dx = xodd ? 1.0f - 2.0f*retract : 2.0f*retract;
  float dy = yodd ? 1.0f - 2.0f*retract : 2.0f*retract;
  board.drawRectangle( !xodd ? x - retract - 0.5 : x + retract - 0.5,
           !yodd ? y + retract - 0.5 : y - retract + 0.5,
           dx, dy );
}
// KhalimskyCell


// Object
template <typename TDigitalTopology, typename TDigitalSet>
inline
void DGtal::Display2DFactory::drawWithAdjacencies( DGtal::Board2D & aBoard,
           const DGtal::Object<TDigitalTopology, TDigitalSet> & o )
{
  typedef TDigitalSet DigitalSet;
  typedef typename DigitalSet::Point Point;

  typedef TDigitalTopology DigitalTopology;
  typedef typename DigitalSet::Domain Domain;
  typedef
      typename DigitalSetSelector < Domain,
      SMALL_DS + HIGH_ITER_DS >::Type SmallSet;
  typedef Object<DigitalTopology, SmallSet> SmallObject;

  Point p;

  for (typename TDigitalSet::ConstIterator it = o.pointSet().begin();
      it != o.pointSet().end();
      ++it)
  {
    //Brute-force scan of the neighborhood.
    SmallObject neig = o.properNeighborhood(*it);
    for (typename SmallObject::DigitalSet::ConstIterator it2 = neig.pointSet().begin();
        it2 != neig.pointSet().end();
        ++it2)
    {
      p = (*it2) - (*it);
      draw(aBoard, p, (*it));
    }
  }
}

template <typename TDigitalTopology, typename TDigitalSet>
inline
void DGtal::Display2DFactory::draw( DGtal::Board2D & board,
           const DGtal::Object<TDigitalTopology, TDigitalSet> & o )
{
  std::string mode = board.getMode( o.className() );
  if ( mode == "" )
    draw( board, o.pointSet() );
  else
    if ( mode == "DrawAdjacencies" )
    {
      draw( board, o.pointSet() );
      drawWithAdjacencies( board, o );
    }
    else
      FATAL_ERROR(false && (("draw( DGtal::Board2D & board, const DGtal::Object<TDigitalTopology, TDigitalSet> & o ): Unknown mode " + mode) == ""));
}
// Object


// PointVector
template<DGtal::Dimension dim, typename TComponent>
inline
void DGtal::Display2DFactory::drawAsPaving( DGtal::Board2D & board,
           const DGtal::PointVector<dim,TComponent> & p )
{
  FATAL_ERROR(dim == 2);
  board.drawRectangle( (float) NumberTraits<TComponent>::castToDouble(p.myArray[0]) - 0.5f,
                       (float) NumberTraits<TComponent>::castToDouble(p.myArray[1]) + 0.5f, 1, 1 );
}

template<DGtal::Dimension dim, typename TComponent>
inline
void DGtal::Display2DFactory::drawAsGrid( DGtal::Board2D & board,
           const DGtal::PointVector<dim,TComponent> & p )
{
  FATAL_ERROR(dim == 2);
  board.fillCircle((float) NumberTraits<TComponent>::castToDouble(p.myArray[0]),
                   (float) NumberTraits<TComponent>::castToDouble(p.myArray[1]),0.1);
}

template<DGtal::Dimension dim, typename TComponent>
inline
void DGtal::Display2DFactory::draw( DGtal::Board2D & board,
           const DGtal::PointVector<dim,TComponent> & p )
{
  std::string mode = board.getMode( p.className() );
  FATAL_ERROR( (mode=="Paving" || mode=="Grid" || mode=="Both" || mode=="") ||
    ("draw( DGtal::Board2D & board, const DGtal::PointVector<dim,TComponent> & p ): Unknown mode "+mode)==""  );

  if ( mode == "Paving"  || ( mode == "" )  )
    drawAsPaving( board, p );
  else if ( mode == "Grid" )
    drawAsGrid( board, p );
  else if ( ( mode == "Both" ))
    {
      drawAsPaving( board, p );
      drawAsGrid( board, p );
    }
}

template<DGtal::Dimension dim, typename TComponent>
inline
void DGtal::Display2DFactory::draw( DGtal::Board2D & board,
          const DGtal::PointVector<dim,TComponent> & p,
          const DGtal::PointVector<dim,TComponent> & apoint )
{
  FATAL_ERROR(dim == 2);

  board.drawArrow((float)apoint[0], (float) apoint[1],
      (float) apoint[0] + p.myArray[0], (float)apoint[1] + p.myArray[1],
      true);
}
// PointVector


// Preimage2D
template <typename Shape>
inline
void DGtal::Display2DFactory::draw( DGtal::Board2D & aBoard,
     const DGtal::Preimage2D<Shape> & p )
{
  typedef typename Shape::Point Point;
  typedef typename std::list<Point>::const_iterator ConstForwardIterator;

  // now with accessor
  Shape s( p.shape() );
  ConstForwardIterator i = p.pHull().begin();
  Point pt(*i);
  ++i;
  while ( i != p.pHull().end() ) {
    s.init(pt, *i);
    draw(aBoard, s); //s.setStyle(aBoard);
    pt = Point(*i);
    ++i;
  }

  i = p.qHull().begin();
  pt = Point(*i);
  ++i;
  while ( i != p.qHull().end() ) {
    s.init(pt, *i);
    draw(aBoard, s); //s.setStyle(aBoard);
    pt = Point(*i);
    ++i;
  }

  Point Pf(*p.pHull().begin());
  Point Pl(*p.pHull().rbegin());
  Point Qf(*p.qHull().begin());
  Point Ql(*p.qHull().rbegin());

  s.init(Pf, Ql);
  draw(aBoard, s); //s.setStyle(aBoard);
  s.init(Qf, Pl);
  draw(aBoard, s); //s.setStyle(aBoard);
}
// Preimage2D


// SignedKhalimskyCell
template < DGtal::Dimension dim, typename TInteger >
inline
void DGtal::Display2DFactory::draw( DGtal::Board2D & board,
     const DGtal::SignedKhalimskyCell<dim, TInteger> & sk )
{
  FATAL_ERROR( dim == 2 );
  float x = (float)
    ( NumberTraits<TInteger>::castToInt64_t( sk.myCoordinates[0] ) >> 1 );
  float y = (float)
    ( NumberTraits<TInteger>::castToInt64_t( sk.myCoordinates[1] ) >> 1 );
  float retract = 0.05f;
  bool xodd = ( sk.myCoordinates[ 0 ] & 1 );
  bool yodd = ( sk.myCoordinates[ 1 ] & 1 );
  float dx = xodd ? 1.0f - 2.0f*retract : 2.0f*retract;
  float dy = yodd ? 1.0f - 2.0f*retract : 2.0f*retract;
  board.drawRectangle( !xodd ? x - retract - 0.5 : x + retract - 0.5,
           !yodd ? y + retract - 0.5 : y - retract + 0.5,
           dx, dy );
}
// SignedKhalimskyCell


// StraightLineFrom2Points
template <typename TPoint>
inline
void DGtal::Display2DFactory::draw(Board2D & aBoard, const DGtal::StraightLineFrom2Points<TPoint> & slf2p)
{
  // now with accessor
  aBoard.drawLine(slf2p.p()[0],slf2p.p()[1],slf2p.q()[0],slf2p.q()[1]);
}
// StraightLineFrom2Points


//


inline
void DGtal::Display2DFactory::draw( DGtal::Board2D & board,
           const DGtal::CustomStyle & cs )
{
  board.myStyles[ cs.myClassname ] = cs.myStyle;
}

inline
void DGtal::Display2DFactory::draw( DGtal::Board2D & board,
     const DGtal::SetMode & sm )
{
  board.myModes[ sm.myClassname ] = sm.myMode;
}

template <typename TSpace, typename TSequence>
inline
void
DGtal::Display2DFactory::draw
( DGtal::Board2D & aBoard,
  const DGtal::LatticePolytope2D<TSpace, TSequence> & cip )
{
  typedef typename LibBoard::Point BoardPoint;
  typedef typename DGtal::LatticePolytope2D<TSpace>::Point CIPPoint;
  typedef typename DGtal::LatticePolytope2D<TSpace>::ConstIterator ConstIterator;
  typedef typename DGtal::LatticePolytope2D<TSpace>::Integer Integer;
  std::string mode = aBoard.getMode( cip.className() );
  FATAL_ERROR( mode=="Filled" || mode=="" || mode=="Transparent" ||
          ("draw(Board2D & aBoard, const DGtal::LatticePolytope2D<Space,Sequence> & cip): Unknown mode "+mode)==""  );

  std::vector<BoardPoint> pts;

  for ( ConstIterator it = cip.begin(), it_end = cip.end(); it != it_end; ++it )
    {
      CIPPoint p = *it;
      pts.push_back( BoardPoint( NumberTraits<Integer>::castToDouble( p[ 0 ] ),
                                 NumberTraits<Integer>::castToDouble( p[ 1 ] ) ) );
    }
  aBoard.drawClosedPolyline( pts );
}


//                                                                           //
///////////////////////////////////////////////////////////////////////////////

<|MERGE_RESOLUTION|>--- conflicted
+++ resolved
@@ -904,25 +904,17 @@
 
 // SCellsRange
 template <typename TIterator, typename TSCell>
-<<<<<<< HEAD
-void DGtal::Display2DFactory::draw( DGtal::Board2D & aBoard,
-           const ConstRangeAdapter<TIterator, DefaultFunctor, TSCell> & object )
-{
-    typedef ConstRangeAdapter<TIterator, DefaultFunctor, TSCell> Range;
-    typedef typename Range::ConstIterator ConstIterator;
-=======
 void DGtal::Display2DFactory::draw( DGtal::Board2D & aBoard, 
            const ConstRangeAdapter<TIterator, functors::Identity, TSCell> & object )
 {
     typedef ConstRangeAdapter<TIterator, functors::Identity, TSCell> Range; 
     typedef typename Range::ConstIterator ConstIterator; 
->>>>>>> 6b0c0c23
 
     ConstIterator it ( object.begin() );
     ConstIterator itEnd ( object.end() );
     for( ; it != itEnd; ++it)
       {
-  aBoard << *it;
+        aBoard << *it;
       }
 }
 // SCellsRange
