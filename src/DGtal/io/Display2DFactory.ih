/**
 *  This program is free software: you can redistribute it and/or modify
 *  it under the terms of the GNU Lesser General Public License as
 *  published by the Free Software Foundation, either version 3 of the
 *  License, or  (at your option) any later version.
 *
 *  This program is distributed in the hope that it will be useful,
 *  but WITHOUT ANY WARRANTY; without even the implied warranty of
 *  MERCHANTABILITY or FITNESS FOR A PARTICULAR PURPOSE.  See the
 *  GNU General Public License for more details.
 *
 *  You should have received a copy of the GNU General Public License
 *  along with this program.  If not, see <http://www.gnu.org/licenses/>.
 *
 **/

/**
 * @file   Display2DFactory.ih
 * @author Martial Tola <http://liris.cnrs.fr/martial.tola/>
 * @date   mercredi 28 septembre 2011
 * 
 * @brief
 *
 * Implementation of inline methods defined in Display2DFactory.h
 *
 * This file is part of the DGtal library.
 */

///////////////////////////////////////////////////////////////////////////////
// Implementation of inline methods                                          //


///////////////////////////////////////////////////////////////////////////////
// Implementation of inline functions and external operators                 //


// AngleLinearMinimizer
inline
void DGtal::Display2DFactory::draw( DGtal::Board2D & board,
           const DGtal::AngleLinearMinimizer & a )
{
  double distance=5.0;
  board.setLineWidth(3.0);
  board.setPenColor(Color(20,20,200));
  // now with accessor
  for(int i=0; i< (int)a.size(); i++){
    board.drawArc(0.0, 0.0, distance, a.ro(i).min, a.ro(i).max, false, 1);
    board.drawDot(cos(a.ro(i).value)*distance, sin(a.ro(i).value)*distance );
    distance+=a.ro(i).distToNext;
  }
  distance=5.0;
  double distanceNext;
  // now with accessor
  for(int i=0; i< (int) (a.size()-1); i++){
    distanceNext= distance+ a.ro(i).distToNext;
    board.setPenColor(Color(200,20,20));
    board.drawLine(cos(a.ro(i).value)*distance, sin(a.ro(i).value)*distance, 
                   cos(a.ro(i+1).value)*distanceNext, sin(a.ro(i+1).value)*distanceNext);
    distance=distanceNext;
  } 
}
// AngleLinearMinimizer


// ArithmeticalDSSComputer
template <typename TIterator, typename TInteger, int connectivity>
inline
void DGtal::Display2DFactory::drawAsBoundingBox( DGtal::Board2D & aBoard, 
           const DGtal::ArithmeticalDSSComputer<TIterator,TInteger,connectivity> & a )
{
  typedef DGtal::PointVector<2,double> PointD;
  
  //draw bounding box
  PointD topLeft = a.project(*a.myF, a.myUf);
  PointD bottomLeft = a.project(*a.myF, a.myLf);
  PointD bottomRight = a.project(*a.myL, a.myLf);
  PointD topRight = a.project(*a.myL, a.myUf);
  

  LibBoard::Point topLeftBoard(topLeft[0],topLeft[1]);
  LibBoard::Point bottomLeftBoard(bottomLeft[0],bottomLeft[1]);
  LibBoard::Point bottomRightBoard(bottomRight[0],bottomRight[1]);
  LibBoard::Point topRightBoard(topRight[0],topRight[1]);
  
  std::vector<LibBoard::Point> bb;
  bb.push_back(topLeftBoard);
  bb.push_back(bottomLeftBoard);
  bb.push_back(bottomRightBoard);
  bb.push_back(topRightBoard);
  
  aBoard.drawClosedPolyline(bb);
}
  
template <typename TIterator, typename TInteger, int connectivity>
inline
void DGtal::Display2DFactory::drawAsDigitalPoints( DGtal::Board2D & aBoard, 
           const DGtal::ArithmeticalDSSComputer<TIterator,TInteger,connectivity> & a )
{
  typedef TIterator ConstIterator;
  typedef typename IteratorCirculatorTraits<ConstIterator>::Value Point; 
  
  ConstIterator itend = a.myL; ++itend;

  // Draw a linking polygonal line if the pixels are drawn as points. 
  if(aBoard.getMode("PointVector")=="Grid" || aBoard.getMode("PointVector")=="")
    {
      std::vector<LibBoard::Point> contour;
      for (ConstIterator i = a.myF; i != itend; ++i) {
        Point p = *i;
        double xp = NumberTraits<TInteger>::castToDouble(p[0]);
        double yp = NumberTraits<TInteger>::castToDouble(p[1]);
        contour.push_back(LibBoard::Point(xp,yp));
      }
      aBoard.drawPolyline(contour);
    }

  // Draw points
  for (ConstIterator i = a.myF; i != itend; ++i) {
    Point p = *i;
    aBoard << p;
  }
}
  
template <typename TIterator, typename TInteger, int connectivity>
inline
void DGtal::Display2DFactory::draw( DGtal::Board2D & board, 
	   const DGtal::ArithmeticalDSSComputer<TIterator,TInteger,connectivity> & a )
{
  std::string mode = board.getMode( a.className() );
  if ( mode == "BoundingBox" )
    drawAsBoundingBox( board, a );
  else if ( mode == "Points" )
    drawAsDigitalPoints( board, a );
  else if ( ( mode == "" ) )
    {
      drawAsDigitalPoints( board, a );
      drawAsBoundingBox( board, a );
    }
  else
<<<<<<< HEAD
    FATAL_ERROR(false && ("draw( DGtal::Board2D & board, const DGtal::ArithmeticalDSS<TIterator,TInteger,connectivity> & a ): Unknown mode "+mode)==""  );
=======
    VERIFY(false && ("draw( DGtal::Board2D & board, const DGtal::ArithmeticalDSSComputer<TIterator,TInteger,connectivity> & a ): Unknown mode "+mode)==""  );
>>>>>>> 3d2ff76a

}
// ArithmeticalDSSComputer


// CircleFrom2Points
template <typename TPoint>
inline
void DGtal::Display2DFactory::draw(Board2D & aBoard, const DGtal::CircleFrom2Points<TPoint> & cf2p)
{
    // now with accessor
    CircleFrom3Points<TPoint> c(cf2p.pole(),cf2p.p(),cf2p.q()); 
    drawArc(aBoard,c,cf2p.p(),cf2p.q(),true);  
}
// CircleFrom2Points


// CircleFrom3Points
template <typename Point>
inline
void DGtal::Display2DFactory::drawArc(Board2D & aBoard, const DGtal::CircleFrom3Points<Point> & cf3p, const Point& aPoint1, const Point& aPoint2, bool anOrientation)
{
  typedef typename Point::Coordinate Coordinate;
  typedef Point Vector;
  
  double cx = 0, cy = 0, radius = 1;
  try
  {
    //circle parameters
    cf3p.getParameters(cx, cy, radius);
    //angle parameters
    double alpha1 = std::atan2( NumberTraits<Coordinate>::castToDouble(aPoint1[1])-cy, 
                                NumberTraits<Coordinate>::castToDouble(aPoint1[0])-cx );
    alpha1 = (alpha1<0)?(alpha1+2.0*M_PI):alpha1;  
    double alpha2 = std::atan2( NumberTraits<Coordinate>::castToDouble(aPoint2[1])-cy, 
                                NumberTraits<Coordinate>::castToDouble(aPoint2[0])-cx );
    alpha2 = (alpha2<0)?(alpha2+2.0*M_PI):alpha2;  
    // now with accessor
    Vector u(cf3p.p() - cf3p.q());
    Vector v(cf3p.r() - cf3p.p());
    bool orientation = ( ( (u[0] * v[1]) - (u[1] * v[0]) ) < 0 )?(!anOrientation):anOrientation;
    //drawing
    aBoard.drawArc (cx, cy, radius, alpha1, alpha2, orientation); 
  } 
  catch ( InfiniteNumberException e )
  {
    aBoard.drawLine( NumberTraits<Coordinate>::castToDouble(aPoint1[0]),
                     NumberTraits<Coordinate>::castToDouble(aPoint1[1]),
                     NumberTraits<Coordinate>::castToDouble(aPoint2[0]),
                     NumberTraits<Coordinate>::castToDouble(aPoint2[1]) );
  } 
}

template <typename Point>
inline
void DGtal::Display2DFactory::drawSector(Board2D & aBoard, const DGtal::CircleFrom3Points<Point> & cf3p, const Point& aPoint1, const Point& aPoint2, bool anOrientation)
{
  typedef typename Point::Coordinate Coordinate;
  typedef Point Vector;
  
  double cx = 0, cy = 0, radius = 1;
  try
  {
    //circle parameters
    cf3p.getParameters(cx, cy, radius);
    //angle parameters
    double alpha1 = std::atan2( NumberTraits<Coordinate>::castToDouble(aPoint1[1])-cy, 
                                NumberTraits<Coordinate>::castToDouble(aPoint1[0])-cx );
    alpha1 = (alpha1<0)?(alpha1+2.0*M_PI):alpha1;  
    double alpha2 = std::atan2( NumberTraits<Coordinate>::castToDouble(aPoint2[1])-cy, 
                                NumberTraits<Coordinate>::castToDouble(aPoint2[0])-cx );
    alpha2 = (alpha2<0)?(alpha2+2.0*M_PI):alpha2;
    // now with accessor
    Vector u(cf3p.p() - cf3p.q());
    Vector v(cf3p.r() - cf3p.p());
    bool orientation = ( ( (u[0] * v[1]) - (u[1] * v[0]) ) < 0 )?(!anOrientation):anOrientation;
    //arc drawing
    aBoard.drawArc (cx, cy, radius, alpha1, alpha2, orientation); 
    //draw the segments tied to the center
    double fx = cx + radius*std::cos(alpha1);
    double fy = cy + radius*std::sin(alpha1);
    double lx = cx + radius*std::cos(alpha2);
    double ly = cy + radius*std::sin(alpha2);
    aBoard.drawLine(fx, fy, cx, cy ); 
    aBoard.drawLine(lx, ly, cx, cy ); 

  } 
  catch ( InfiniteNumberException e )
  {
    aBoard.drawLine( NumberTraits<Coordinate>::castToDouble(aPoint1[0]),
                     NumberTraits<Coordinate>::castToDouble(aPoint1[1]),
                     NumberTraits<Coordinate>::castToDouble(aPoint2[0]),
                     NumberTraits<Coordinate>::castToDouble(aPoint2[1]) );
  } 
}

template <typename Point>
inline
void DGtal::Display2DFactory::drawAnnulus(Board2D & aBoard, const DGtal::CircleFrom3Points<Point> & cf3p, const Point& aPoint1, const Point& aPoint2, const double& w, bool anOrientation)
{
  typedef typename Point::Coordinate Coordinate;
  typedef Point Vector;
  
  double cx = 0, cy = 0, radius = 1;
  try
  {
    //circle parameters
    cf3p.getParameters(cx, cy, radius);
    //angle parameters
    double alpha1 = std::atan2( NumberTraits<Coordinate>::castToDouble(aPoint1[1])-cy, 
                                NumberTraits<Coordinate>::castToDouble(aPoint1[0])-cx );
    alpha1 = (alpha1<0)?(alpha1+2.0*M_PI):alpha1;  
    double alpha2 = std::atan2( NumberTraits<Coordinate>::castToDouble(aPoint2[1])-cy, 
                                NumberTraits<Coordinate>::castToDouble(aPoint2[0])-cx );
    alpha2 = (alpha2<0)?(alpha2+2.0*M_PI):alpha2; 
    // now with accessor
    Vector u(cf3p.p() - cf3p.q());
    Vector v(cf3p.r() - cf3p.p());
    bool orientation = ( ( (u[0] * v[1]) - (u[1] * v[0]) ) < 0 )?(!anOrientation):anOrientation;
    //inner arc
    aBoard.drawArc (cx, cy, radius-w, alpha1, alpha2, orientation); 
    //outer arc
    aBoard.drawArc (cx, cy, radius+w, alpha1, alpha2, orientation); 
    //first segment
    double ifx = cx + (radius-w)*std::cos(alpha1);
    double ify = cy + (radius-w)*std::sin(alpha1);
    double ofx = cx + (radius+w)*std::cos(alpha1);
    double ofy = cy + (radius+w)*std::sin(alpha1);
    aBoard.drawLine(ifx, ify, ofx, ofy); 
    //second segment
    double ilx = cx + (radius-w)*std::cos(alpha2);
    double ily = cy + (radius-w)*std::sin(alpha2);
    double olx = cx + (radius+w)*std::cos(alpha2);
    double oly = cy + (radius+w)*std::sin(alpha2);
    aBoard.drawLine(ilx, ily, olx, oly); 
  } 
  catch ( InfiniteNumberException e )
  {
    aBoard.drawLine( NumberTraits<Coordinate>::castToDouble(aPoint1[0]),
                     NumberTraits<Coordinate>::castToDouble(aPoint1[1]),
                     NumberTraits<Coordinate>::castToDouble(aPoint2[0]),
                     NumberTraits<Coordinate>::castToDouble(aPoint2[1]) );
  } 
}

template <typename Point>
inline
void DGtal::Display2DFactory::draw(Board2D & aBoard, const DGtal::CircleFrom3Points<Point> & cf3p, const Point& aPoint1, const Point& aPoint2, bool anOrientation)
{
  std::string mode = aBoard.getMode( cf3p.className() );
  FATAL_ERROR( (mode=="Arc" || mode=="" || mode=="Sector"|| mode=="Annulus") ||
    ("draw(Board2D & aBoard, const DGtal::CircleFrom3Points<Point> & cf3p, const Point& aPoint1, const Point& aPoint2): Unknown mode "+mode)==""  );
  
  if ( mode == "Arc"  || ( mode == "" )  )
    drawArc( aBoard, cf3p, aPoint1, aPoint2, anOrientation);
  else if ( mode == "Sector" )
    drawSector( aBoard, cf3p, aPoint1, aPoint2, anOrientation);
  else if ( mode == "Annulus" )
    drawAnnulus( aBoard, cf3p, aPoint1, aPoint2, anOrientation);
}

template <typename TPoint>
inline
void DGtal::Display2DFactory::draw(Board2D & aBoard, const DGtal::CircleFrom3Points<TPoint> & cf3p)
{
  typedef typename TPoint::Coordinate Coordinate;
  
  double cx = 0, cy = 0, radius = 1;
  try
  {
    cf3p.getParameters(cx,cy,radius);
    aBoard.drawCircle (cx,cy,radius); 
  } 
  catch ( InfiniteNumberException e )
  {
    aBoard.drawLine( NumberTraits<Coordinate>::castToDouble(cf3p.myP[0]),
                     NumberTraits<Coordinate>::castToDouble(cf3p.myP[1]),
                     NumberTraits<Coordinate>::castToDouble(cf3p.myR[0]),
                     NumberTraits<Coordinate>::castToDouble(cf3p.myR[1]) );
  } 
}
// CircleFrom3Points


// DigitalSetBySTLSet
template<typename Domain>
inline
void DGtal::Display2DFactory::draw( DGtal::Board2D & board, 
           const DGtal::DigitalSetBySTLSet<Domain> & s )
{
  typedef typename Domain::Point Point;
  typedef typename std::set<Point>::const_iterator ConstIterator;
    
  FATAL_ERROR(Domain::Space::dimension == 2);
  for(ConstIterator it =  s.begin(); it != s.end(); ++it)       
    draw(board, *it);
}
// DigitalSetBySTLSet


// DigitalSetBySTLVector
template<typename Domain>
inline
void DGtal::Display2DFactory::draw( DGtal::Board2D & board, 
           const DGtal::DigitalSetBySTLVector<Domain> & v )
{
  typedef typename Domain::Point Point;
  typedef typename std::vector<Point>::const_iterator ConstIterator;
    
  if (Domain::dimension == 2)
  {
    for(ConstIterator it =  v.begin(); it != v.end(); ++it)       
      draw(board, *it);
  }
  else
    FATAL_ERROR(false && ("draw-NOT-YET-IMPLEMENTED-in-ND"));
}
// DigitalSetBySTLVector


// FP
template <typename TIterator, typename TInteger, int connectivity>
inline
void DGtal::Display2DFactory::drawAsPolygon( DGtal::Board2D & aBoard, 
           const DGtal::FP<TIterator,TInteger,connectivity> & fp )
{
  typedef DGtal::PointVector<2,TInteger> Point;
  typedef std::list<Point> Polygon;
  
  typedef typename Polygon::const_iterator ConstIterator;
  
  //polyline to draw
  std::vector<LibBoard::Point> polyline;

  // now with accessor
  ConstIterator i = fp.polygon().begin();
  for ( ;i != fp.polygon().end();++i) {
      Point p = (*i);
      double xp = (double)NumberTraits<TInteger>::castToInt64_t(p[0]);
      double yp = (double)NumberTraits<TInteger>::castToInt64_t(p[1]);
      polyline.push_back(LibBoard::Point(xp,yp));
  }

  // now with accessor
  if (fp.isClosed()) {
      Point p = (*fp.polygon().begin());
      double xp = (double)NumberTraits<TInteger>::castToInt64_t(p[0]);
      double yp = (double)NumberTraits<TInteger>::castToInt64_t(p[1]);
      polyline.push_back(LibBoard::Point(xp,yp));
  }
  aBoard.drawPolyline(polyline);
}

template <typename TIterator, typename TInteger, int connectivity>
inline
void DGtal::Display2DFactory::draw( DGtal::Board2D & board, 
           const DGtal::FP<TIterator,TInteger,connectivity> & fp )
{
  std::string mode = board.getMode( fp.className() );
  if ( mode == "Polygon" )
    drawAsPolygon( board, fp );
  else if ( ( mode == "Both" ) || ( mode == "" ) )
    {
      drawAsPolygon( board, fp );
    }
  else
    {
      mode = "draw( DGtal::Board2D & board, const DGtal::FP<TIterator,TInteger,connectivity> & fp ): Unknown mode "+mode;
      FATAL_ERROR_MSG(false, mode );
    }
}
// FP


// FreemanChain
template <typename TInteger>
inline
void DGtal::Display2DFactory::drawAsGrid( DGtal::Board2D & aBoard,
           const DGtal::FreemanChain<TInteger> & f )
{
  typedef TInteger Integer;
  typedef PointVector<2, Integer> Point;
  
  std::vector<Point> aVContour;
  FreemanChain<TInteger>::getContourPoints(f, aVContour);
  TInteger minX, minY, maxX, maxY;
  f.computeBoundingBox(minX, minY, maxX, maxY);
  
  std::vector<LibBoard::Point> contour;
  for(unsigned int i=0; i< aVContour.size(); i++){
    contour.push_back(LibBoard::Point(NumberTraits<TInteger>::castToDouble(aVContour[i][0]),
              NumberTraits<TInteger>::castToDouble(aVContour[i][1])));
  }
  aBoard.drawPolyline(contour);
}

template <typename TInteger>
inline
void DGtal::Display2DFactory::drawAsInterGrid( DGtal::Board2D & aBoard,
           const DGtal::FreemanChain<TInteger> & f )
{
  typedef TInteger Integer;
  typedef PointVector<2, Integer> Point;
  
  std::vector<Point> aVContour;
  FreemanChain<TInteger>::getContourPoints(f, aVContour);
  TInteger minX, minY, maxX, maxY;
  f.computeBoundingBox(minX, minY, maxX, maxY);
  
  std::vector<LibBoard::Point> contour;
  for(unsigned int i=0; i< aVContour.size(); i++){
    contour.push_back(LibBoard::Point(NumberTraits<TInteger>::castToInt64_t(aVContour[i][0])-0.5,
              NumberTraits<TInteger>::castToInt64_t(aVContour[i][1])+0.5));
  }
  aBoard.drawPolyline(contour);
}

template <typename TInteger>
inline
void DGtal::Display2DFactory::draw( DGtal::Board2D & aBoard,
	   const DGtal::FreemanChain<TInteger> & f )
{
  std::string mode = aBoard.getMode( f.className() );
  FATAL_ERROR( (mode=="Grid" || mode=="" || mode=="InterGrid") ||
    ("draw( DGtal::Board2D & board, const DGtal::FreemanChain<TInteger> & f ): Unknown mode "+mode)==""  );
  
  if ( mode == "Grid"  || ( mode == "" )  )
    drawAsGrid( aBoard, f );
  else if ( mode == "InterGrid" )
    drawAsInterGrid( aBoard, f );
}
// FreemanChain


// StabbingLineComputer
template <typename TConstIterator>
inline
void DGtal::Display2DFactory::draw(DGtal::Board2D & aBoard,
          const DGtal::StabbingLineComputer<TConstIterator> & g)
{
  typedef TConstIterator ConstIterator;
  typedef typename IteratorCirculatorTraits<ConstIterator>::Value Pair; 
  typedef typename Pair::first_type Point;
    
  double alpha, beta, gamma; 
  g.getParameters(alpha, beta, gamma); 

  typedef typename Point::Coordinate Coordinate; 

  // now with accessor
  Pair firstPair( *g.begin() ); 
  double fx1 = NumberTraits<Coordinate>::castToDouble(firstPair.first[0]);
  double fx2 = NumberTraits<Coordinate>::castToDouble(firstPair.second[0]);
  double fy1 = NumberTraits<Coordinate>::castToDouble(firstPair.first[1]);
  double fy2 = NumberTraits<Coordinate>::castToDouble(firstPair.second[1]);
  double fx = (fx1+fx2)/2.0; 
  double fy = (fy1+fy2)/2.0; 
  g.projects(fx, fy, alpha, beta, gamma);

  // now with accessor
  ConstIterator it (g.end()); 
  --it;
  Pair lastPair( *it );  
  double lx1 = NumberTraits<Coordinate>::castToDouble(lastPair.first[0]);
  double lx2 = NumberTraits<Coordinate>::castToDouble(lastPair.second[0]);
  double ly1 = NumberTraits<Coordinate>::castToDouble(lastPair.first[1]);
  double ly2 = NumberTraits<Coordinate>::castToDouble(lastPair.second[1]);
  double lx = (lx1+lx2)/2.0; 
  double ly = (ly1+ly2)/2.0; 
  g.projects(lx, ly, alpha, beta, gamma);

  aBoard.drawLine(fx,fy,lx,ly);
}
// StabbingLineComputer

// StabbingCircleComputer
template <typename TConstIterator>
inline
void DGtal::Display2DFactory::draw(DGtal::Board2D & aBoard,
          const DGtal::StabbingCircleComputer<TConstIterator> & g)
{

  typedef TConstIterator ConstIterator;
  typedef typename IteratorCirculatorTraits<ConstIterator>::Value Pair; 
  typedef typename Pair::first_type Point;

  if (g.isValid())
    {
      if (!g.isStraight()) 
	{
	  typedef typename Point::Coordinate Coordinate; 
      
	  //points
	  Pair firstPair( *g.begin() ); 
	  double fx1 = NumberTraits<Coordinate>::castToDouble(firstPair.first[0]);
	  double fx2 = NumberTraits<Coordinate>::castToDouble(firstPair.second[0]);
	  double fy1 = NumberTraits<Coordinate>::castToDouble(firstPair.first[1]);
	  double fy2 = NumberTraits<Coordinate>::castToDouble(firstPair.second[1]);
	  PointVector<2,double> p1( (fx1+fx2)/2.0, (fy1+fy2)/2.0 ); 
      
	  ConstIterator it (g.end()); 
	  --it;
	  Pair lastPair( *it );  
	  double lx1 = NumberTraits<Coordinate>::castToDouble(lastPair.first[0]);
	  double lx2 = NumberTraits<Coordinate>::castToDouble(lastPair.second[0]);
	  double ly1 = NumberTraits<Coordinate>::castToDouble(lastPair.first[1]);
	  double ly2 = NumberTraits<Coordinate>::castToDouble(lastPair.second[1]);
	  PointVector<2,double> p2( (lx1+lx2)/2.0, (ly1+ly2)/2.0 ); 

	  //circle
	  CircleFrom3Points<Point> separatingCircle = g.getSeparatingCircle(); 
	  double px = NumberTraits<Coordinate>::castToDouble(separatingCircle.p()[0]);
	  double py = NumberTraits<Coordinate>::castToDouble(separatingCircle.p()[1]);
	  double qx = NumberTraits<Coordinate>::castToDouble(separatingCircle.q()[0]);
	  double qy = NumberTraits<Coordinate>::castToDouble(separatingCircle.q()[1]);
	  double rx = NumberTraits<Coordinate>::castToDouble(separatingCircle.r()[0]);
	  double ry = NumberTraits<Coordinate>::castToDouble(separatingCircle.r()[1]);
	  CircleFrom3Points<PointVector<2,double> > circleToDraw; 
	  circleToDraw.init( PointVector<2,double>(px,py), 
			     PointVector<2,double>(qx,qy), 
			     PointVector<2,double>(rx,ry) ); 
      
	  //orientation
<<<<<<< HEAD
	  FATAL_ERROR( g.getGeometricalDSSPtr().get() != 0 ); 
	  bool orientation = g.getGeometricalDSSPtr()->isClockwiseOriented(); 
=======
	  VERIFY( g.getStabbingLineComputerPtr().get() != 0 ); 
	  bool orientation = g.getStabbingLineComputerPtr()->isClockwiseOriented(); 
>>>>>>> 3d2ff76a

	  //mode
	  std::string mode = aBoard.getMode( g.className() );
	  if ( mode == "Sector" ) 
	    drawSector( aBoard, circleToDraw, p1, p2, orientation );
	  else if ( mode == "Annulus" )
	    drawAnnulus( aBoard, circleToDraw, p1, p2, orientation );
	  else 
	    drawArc( aBoard, circleToDraw, p1, p2, orientation );
	}
      else 
	{
<<<<<<< HEAD
	  FATAL_ERROR( g.getGeometricalDSSPtr().get() != 0 ); 
	  aBoard << ( *(g.getGeometricalDSSPtr()) );
=======
	  VERIFY( g.getStabbingLineComputerPtr().get() != 0 ); 
	  aBoard << ( *(g.getStabbingLineComputerPtr()) );
>>>>>>> 3d2ff76a
	} 
    }

}
// StabbingCircleComputer

 

// FrechetShortcut
template <typename TIterator,typename TInteger>
inline
  void DGtal::Display2DFactory::draw(DGtal::Board2D & aBoard, const DGtal::FrechetShortcut<TIterator,TInteger> & f)
{
  typedef TIterator Iterator;
  typedef PointVector<2,TInteger> Point; 
  typedef typename Point::Coordinate Coordinate; 

  // get first point of the shortcut
  Point p1 = *(f.begin());
  double px1 = NumberTraits<Coordinate>::castToDouble(p1[0]);
  double py1 = NumberTraits<Coordinate>::castToDouble(p1[1]);
  
  // get last point of the shortcut
  Iterator it (f.end());
  --it;
  Point p2(*it);
  double px2 = NumberTraits<Coordinate>::castToDouble(p2[0]);
  double py2 = NumberTraits<Coordinate>::castToDouble(p2[1]);
  
  aBoard.drawLine(px1,py1,px2,py2);
}
// FrechetShortcut



// GridCurve
template <typename TKSpace>
void DGtal::Display2DFactory::draw( DGtal::Board2D & aBoard, 
           const GridCurve<TKSpace> & object )
{

  std::string mode = aBoard.getMode( object.className() );
  if(mode=="Fill"){
    DGtal::Display2DFactory::drawFill(aBoard, object);
  }else{
    typedef typename GridCurve<TKSpace>::ConstIterator ConstIterator; 
    ConstIterator it ( object.begin() ); 
    ConstIterator itEnd ( object.end() ); 
    for( ; it != itEnd; ++it)
      {
	aBoard << *it;
      }
  }
}

template <typename TKSpace>
void DGtal::Display2DFactory::drawFill( DGtal::Board2D & aBoard, 
				    const GridCurve<TKSpace> & object )
{

    
  typedef typename GridCurve<TKSpace>::PointsRange::ConstIterator Iterator; 
  typedef typename GridCurve<TKSpace>::PointsRange Range; //range

  Range r = object.getPointsRange(); 
  Iterator it (r.begin());
  Iterator itEnd (r.end());
  
  std::vector< LibBoard::Point > aPolygon;
  for( ; it != itEnd; ++it)
    {
      LibBoard::Point pt((*it)[0], (*it)[1]);
      aPolygon.push_back(pt);
    }
  aBoard.fillPolyline(aPolygon);
}




// GridCurve

// SCellsRange
template <typename TIterator, typename TSCell>
void DGtal::Display2DFactory::draw( DGtal::Board2D & aBoard, 
           const ConstRangeAdapter<TIterator, DefaultFunctor, TSCell> & object )
{
    typedef ConstRangeAdapter<TIterator, DefaultFunctor, TSCell> Range; 
    typedef typename Range::ConstIterator ConstIterator; 

    ConstIterator it ( object.begin() ); 
    ConstIterator itEnd ( object.end() ); 
    for( ; it != itEnd; ++it)
      {
	aBoard << *it;
      }
}
// SCellsRange

// PointsRange
template <typename TIterator, typename TKSpace>
void DGtal::Display2DFactory::draw( DGtal::Board2D & aBoard, 
           const ConstRangeAdapter<TIterator, SCellToPoint<TKSpace>, typename TKSpace::Point> & object )
{
    typedef ConstRangeAdapter<TIterator, SCellToPoint<TKSpace>, typename TKSpace::Point> Range; 
    typedef typename Range::ConstIterator ConstIterator; 

    ConstIterator it ( object.begin() ); 
    ConstIterator itEnd ( object.end() ); 
    for( ; it != itEnd; ++it)
      {
	aBoard << SetMode(it->className(),"Grid"); 
	aBoard << *it;
      }
}
// PointsRange

// MidPointsRange
template <typename TIterator, typename TKSpace>
void DGtal::Display2DFactory::draw( DGtal::Board2D & aBoard, 
           const ConstRangeAdapter<TIterator, SCellToMidPoint<TKSpace>, 
           typename TKSpace::Space::RealPoint> & object )
{
    typedef typename TKSpace::Space::RealPoint RPoint;
    typedef ConstRangeAdapter<TIterator, SCellToMidPoint<TKSpace>, RPoint > Range; 
    typedef typename Range::ConstIterator ConstIterator; 

    ConstIterator it ( object.begin() ); 
    ConstIterator itEnd ( object.end() ); 
    for( ; it != itEnd; ++it)
      {
	RPoint p(*it); 
	double s = 0.1; 
	aBoard.drawLine( p[0]-s, p[1]-s, p[0]+s, p[1]+s ); 
	aBoard.drawLine( p[0]-s, p[1]+s, p[0]+s, p[1]-s ); 
      }
}
// MidPointsRange

// ArrowsRange
template <typename TIterator, typename TKSpace>
void DGtal::Display2DFactory::draw( DGtal::Board2D & aBoard, 
           const ConstRangeAdapter<TIterator, SCellToArrow<TKSpace>, 
           std::pair<typename TKSpace::Point, typename TKSpace::Vector> > & object )
{
    typedef typename TKSpace::Point Point; 
    typedef typename TKSpace::Vector Vector; 
    typedef std::pair<Point, Vector> Arrow;
    typedef ConstRangeAdapter<TIterator, SCellToArrow<TKSpace>, Arrow > Range; 
    typedef typename Range::ConstIterator ConstIterator; 

    ConstIterator it ( object.begin() ); 
    ConstIterator itEnd ( object.end() ); 
    for( ; it != itEnd; ++it)
      {
	Arrow a(*it); 
	Vector shift( a.second );
	aBoard << CustomStyle( shift.className(), 
			       new CustomPen( Color::Black, Color::Black, 1.0, 
					      Board2D::Shape::SolidStyle,
					      Board2D::Shape::RoundCap,
					      Board2D::Shape::RoundJoin ) );       
	draw(aBoard, shift, a.first);
      }
}
// ArrowsRange

// InnerPointsRange
template <typename TIterator, typename TKSpace>
void DGtal::Display2DFactory::draw( DGtal::Board2D & aBoard, 
           const ConstRangeAdapter<TIterator, SCellToInnerPoint<TKSpace>, 
           typename TKSpace::Point > & object )
{
    typedef typename TKSpace::Point Point; 
    typedef ConstRangeAdapter<TIterator, SCellToInnerPoint<TKSpace>, Point > Range; 
    typedef typename Range::ConstIterator ConstIterator; 

    ConstIterator it ( object.begin() ); 
    ConstIterator itEnd ( object.end() ); 
    for( ; it != itEnd; ++it)
      {
	aBoard << SetMode( it->className(), "Both" )
	       << CustomStyle( it->className(), 
			       new CustomFillColor( Color::Blue ) )
	       << *it;
      }
}
// InnerPointsRange

// OuterPointsRange
template <typename TIterator, typename TKSpace>
void DGtal::Display2DFactory::draw( DGtal::Board2D & aBoard, 
           const ConstRangeAdapter<TIterator, SCellToOuterPoint<TKSpace>, 
           typename TKSpace::Point > & object )
{
    typedef typename TKSpace::Point Point; 
    typedef ConstRangeAdapter<TIterator, SCellToOuterPoint<TKSpace>, Point > Range; 
    typedef typename Range::ConstIterator ConstIterator; 

    ConstIterator it ( object.begin() ); 
    ConstIterator itEnd ( object.end() ); 
    for( ; it != itEnd; ++it)
      {
	aBoard << SetMode( it->className(), "Both" )
	       << CustomStyle( it->className(), 
			       new CustomFillColor( Color::Green ) )
	       << *it;
      }
}
// OuterPointsRange

// IncidentPointsRange
template <typename TIterator, typename TKSpace>
void DGtal::Display2DFactory::draw( DGtal::Board2D & aBoard, 
           const ConstRangeAdapter<TIterator, SCellToIncidentPoints<TKSpace>, 
           std::pair<typename TKSpace::Point, typename TKSpace::Point> > & object )
{
    typedef typename TKSpace::Point Point; 
    typedef std::pair<Point, Point> Pair; 
    typedef ConstRangeAdapter<TIterator, SCellToIncidentPoints<TKSpace>, Pair > Range; 
    typedef typename Range::ConstIterator ConstIterator; 

    ConstIterator it ( object.begin() ); 
    ConstIterator itEnd ( object.end() ); 
    for( ; it != itEnd; ++it)
      {
	Pair pair(*it); 
	aBoard << SetMode( pair.first.className(), "Both" )
	       << CustomStyle( pair.first.className(), 
			       new CustomFillColor( Color::Blue ) )
	       << pair.first 
	       << CustomStyle( pair.second.className(), 
			       new CustomFillColor( Color::Green ) )
	       << pair.second; 
      }
}
// IncidentPointsRange

// HyperRectDomain
template<typename TSpace>
inline
void DGtal::Display2DFactory::drawAsGrid( DGtal::Board2D & aboard, 
           const DGtal::HyperRectDomain<TSpace> & h )
{
  typedef typename TSpace::Integer Integer;
  
  FATAL_ERROR(TSpace::dimension == 2 || "drawAsGrid-NOT-YET-IMPLEMENTED-in-ND");

  if (TSpace::dimension == 2)
  {
    for (double x = NumberTraits<Integer>::castToDouble(h.myLowerBound[0]); 
   x <=  NumberTraits<Integer>::castToDouble(h.myUpperBound[0]); x++)
      aboard.drawLine(x,
          NumberTraits<Integer>::castToDouble(h.myLowerBound[1]) -
          0.5,
          x, 
          NumberTraits<Integer>::castToDouble(h.myUpperBound[1]) +
          0.5);

    for (double y =  NumberTraits<Integer>::castToDouble(h.myLowerBound[1]);
   y <=  NumberTraits<Integer>::castToDouble(h.myUpperBound[1]); y++)
      aboard.drawLine(NumberTraits<Integer>::castToDouble(h.myLowerBound[0]) -
          0.5,
          y, 
          NumberTraits<Integer>::castToDouble(h.myUpperBound[0]) +
          0.5,
          y);

    for (double x =  NumberTraits<Integer>::castToDouble(h.myLowerBound[0]); 
   x <=  NumberTraits<Integer>::castToDouble(h.myUpperBound[0]); x++)
      for (double y =  NumberTraits<Integer>::castToDouble(h.myLowerBound[1]);
     y <=  NumberTraits<Integer>::castToDouble(h.myUpperBound[1]); y++)
        aboard.fillCircle(x, y, 0.1);
  }
}

template<typename TSpace>
inline
void DGtal::Display2DFactory::drawAsPaving( DGtal::Board2D & aboard, 
           const DGtal::HyperRectDomain<TSpace> & h )
{
  typedef typename TSpace::Integer Integer;
  
  FATAL_ERROR(TSpace::dimension==2 || "drawAsPaving-NOT-YET-IMPLEMENTED-in-ND" );
  
  if (TSpace::dimension == 2)
  {
    for (DGtal::int64_t x = NumberTraits<Integer>::castToInt64_t(h.myLowerBound[0]); 
   x <= NumberTraits<Integer>::castToInt64_t(h.myUpperBound[0]); x++)
      for (DGtal::int64_t y = NumberTraits<Integer>::castToInt64_t(h.myLowerBound[1]); 
     y <= NumberTraits<Integer>::castToInt64_t(h.myUpperBound[1]); y++)
        aboard.drawRectangle(x - 0.5, y + 0.5, 1, 1);
  }
}

template<typename TSpace>
inline
void DGtal::Display2DFactory::draw( DGtal::Board2D & board, 
           const DGtal::HyperRectDomain<TSpace> & h )
{
  std::string mode = board.getMode( h.className() );
  FATAL_ERROR((mode=="" || mode=="Grid" || mode=="Paving") ||
   ("draw( DGtal::Board2D & board, const DGtal::HyperRectDomain<TSpace> & h ): Unknown mode "+mode)=="");
  
  if ( ( mode == "" ) || ( mode == "Grid" ) )
    drawAsGrid( board, h );
  else if ( mode == "Paving" )
    drawAsPaving( board, h );
}
// HyperRectDomain


// ImageContainerByHashTree
template <typename C, typename Domain, typename Value, typename HashKey>
inline
void DGtal::Display2DFactory::drawImageRecursive( DGtal::Board2D & aBoard,
                                                  const DGtal::experimental::ImageContainerByHashTree<Domain, Value, HashKey> & i,
                                                  HashKey key,
                                                  const double p[2],
                                                  const double len,
                                                  LibBoard::Board & board,
                                                  const C& cmap )
{
  
  FATAL_ERROR ( Domain::dimension == 2 );
  
  double np[2], nlen;

  //Node* n = i.getNode ( key );
  if ( i.getNode ( key ) )
  {
    Color c;
    c = cmap ( i.getNode ( key )->getObject() );
    board.setFillColorRGBi ( c.red(), c.green(), c.blue() );

    board.drawRectangle ( p[0], p[1], len, len );
  }
  else
  {
    HashKey children[4];
    i.myMorton.childrenKeys ( key, children );

    nlen = len / 2.0;

    np[0] = p[0];
    np[1] = p[1] - nlen;
    drawImageRecursive<C>( aBoard, i, children[0], np, nlen, board, cmap );

    np[0] = p[0] + nlen;
    np[1] = p[1] - nlen;
    drawImageRecursive<C>( aBoard, i, children[1], np, nlen, board, cmap );

    np[0] = p[0];
    np[1] = p[1];
    drawImageRecursive<C>( aBoard, i, children[2], np, nlen, board, cmap );

    np[0] = p[0] + nlen;
    np[1] = p[1];
    drawImageRecursive<C>( aBoard, i, children[3], np, nlen, board, cmap );
  }
}
  
template <typename C, typename Domain, typename Value, typename HashKey>
inline
void DGtal::Display2DFactory::drawImageHashTree( Board2D & board,
                const DGtal::experimental::ImageContainerByHashTree<Domain, Value, HashKey> & i,
                const Value &minV, const Value &maxV )
{
   static const HashKey ROOT_KEY = static_cast<HashKey>(1);
  
  FATAL_ERROR ( Domain::dimension == 2 );

  C colormap ( minV, maxV );

  double p[2];
  double len;

  p[0] = i.myOrigin[0];
  p[1] = i.myOrigin[1] + i.getSpanSize();

  len = i.getSpanSize();

  drawImageRecursive<C>( board, i, ROOT_KEY, p, len, board, colormap );
}
// ImageContainerByHashTree

// Draw image generic
// ImageContainerBySTLVector, ImageContainerByHashTree, Image and ImageAdapter...
template <typename Colormap, typename Image>
inline
void DGtal::Display2DFactory::drawImage( DGtal::Board2D & board,
                                         const Image & i,
                                         const typename Image::Value & minV,
                                         const typename Image::Value & maxV )
{
  typedef typename Image::Domain D;
  
  FATAL_ERROR(D::Space::dimension == 2);

  Colormap colormap(minV, maxV);
  Color c;
  typename Image::Value val;
  for (typename Image::Domain::ConstIterator it =  i.domain().begin();
       it != i.domain().end(); ++it)
  {
    val = i.operator()( (*it) );
    c = colormap( val );
    board.setFillColorRGBi( c.red(), c.green(), c.blue());
    board.drawRectangle( NumberTraits<typename Image::Domain::Space::Integer>::
                         castToDouble((*it)[0]) - 0.5, 
                         NumberTraits<typename Image::Domain::Space::Integer>::
                         castToDouble((*it)[1]) + 0.5, 1, 1);
  }
}

// KhalimskyCell
template < DGtal::Dimension dim, typename TInteger >
inline
void DGtal::Display2DFactory::draw( DGtal::Board2D & board,
           const DGtal::KhalimskyCell<dim, TInteger> & k )
{
  FATAL_ERROR( dim == 2 );
  float x = (float) 
    ( NumberTraits<TInteger>::castToInt64_t( k.myCoordinates[0] ) >> 1 );
  float y = (float) 
    ( NumberTraits<TInteger>::castToInt64_t( k.myCoordinates[1] ) >> 1 );
  float retract = 0.05f;
  bool xodd = ( k.myCoordinates[ 0 ] & 1 );
  bool yodd = ( k.myCoordinates[ 1 ] & 1 );
  float dx = xodd ? 1.0f - 2.0f*retract : 2.0f*retract;
  float dy = yodd ? 1.0f - 2.0f*retract : 2.0f*retract;
  board.drawRectangle( !xodd ? x - retract - 0.5 : x + retract - 0.5,
           !yodd ? y + retract - 0.5 : y - retract + 0.5,
           dx, dy );
}
// KhalimskyCell


// Object
template <typename TDigitalTopology, typename TDigitalSet>
inline
void DGtal::Display2DFactory::drawWithAdjacencies( DGtal::Board2D & aBoard, 
           const DGtal::Object<TDigitalTopology, TDigitalSet> & o )
{
  typedef TDigitalSet DigitalSet;
  typedef typename DigitalSet::Point Point;
  
  typedef TDigitalTopology DigitalTopology;
  typedef typename DigitalSet::Domain Domain;
  typedef
      typename DigitalSetSelector < Domain,
      SMALL_DS + HIGH_ITER_DS >::Type SmallSet;
  typedef Object<DigitalTopology, SmallSet> SmallObject;
  
  Point p;
  
  for (typename TDigitalSet::ConstIterator it = o.pointSet().begin();
      it != o.pointSet().end();
      ++it)
  {
    //Brute-force scan of the neighborhood.
    SmallObject neig = o.properNeighborhood(*it);
    for (typename SmallObject::DigitalSet::ConstIterator it2 = neig.pointSet().begin();
        it2 != neig.pointSet().end();
        ++it2)
    {
      p = (*it2) - (*it);
      draw(aBoard, p, (*it));
    }
  }
}

template <typename TDigitalTopology, typename TDigitalSet>
inline
void DGtal::Display2DFactory::draw( DGtal::Board2D & board, 
           const DGtal::Object<TDigitalTopology, TDigitalSet> & o )
{
  std::string mode = board.getMode( o.className() );
  if ( mode == "" )
    draw( board, o.pointSet() );
  else
    if ( mode == "DrawAdjacencies" )
    {
      draw( board, o.pointSet() );
      drawWithAdjacencies( board, o );
    }
    else
      FATAL_ERROR(false && (("draw( DGtal::Board2D & board, const DGtal::Object<TDigitalTopology, TDigitalSet> & o ): Unknown mode " + mode) == ""));
}
// Object


// PointVector
template<DGtal::Dimension dim, typename TComponent>
inline
void DGtal::Display2DFactory::drawAsPaving( DGtal::Board2D & board, 
           const DGtal::PointVector<dim,TComponent> & p )
{
  FATAL_ERROR(dim == 2);
  board.drawRectangle( (float) NumberTraits<TComponent>::castToDouble(p.myArray[0]) - 0.5f, 
                       (float) NumberTraits<TComponent>::castToDouble(p.myArray[1]) + 0.5f, 1, 1 );     
}

template<DGtal::Dimension dim, typename TComponent>
inline
void DGtal::Display2DFactory::drawAsGrid( DGtal::Board2D & board, 
           const DGtal::PointVector<dim,TComponent> & p )
{
  FATAL_ERROR(dim == 2);
  board.fillCircle((float) NumberTraits<TComponent>::castToDouble(p.myArray[0]), 
                   (float) NumberTraits<TComponent>::castToDouble(p.myArray[1]),0.1);
}
  
template<DGtal::Dimension dim, typename TComponent>
inline
void DGtal::Display2DFactory::draw( DGtal::Board2D & board, 
           const DGtal::PointVector<dim,TComponent> & p )
{
  std::string mode = board.getMode( p.className() );
  FATAL_ERROR( (mode=="Paving" || mode=="Grid" || mode=="Both" || mode=="") ||
    ("draw( DGtal::Board2D & board, const DGtal::PointVector<dim,TComponent> & p ): Unknown mode "+mode)==""  );

  if ( mode == "Paving"  || ( mode == "" )  )
    drawAsPaving( board, p );
  else if ( mode == "Grid" )
    drawAsGrid( board, p );
  else if ( ( mode == "Both" ))
    {
      drawAsPaving( board, p );
      drawAsGrid( board, p );
    }
}

template<DGtal::Dimension dim, typename TComponent>
inline
void DGtal::Display2DFactory::draw( DGtal::Board2D & board, 
          const DGtal::PointVector<dim,TComponent> & p, 
          const DGtal::PointVector<dim,TComponent> & apoint )
{
  FATAL_ERROR(dim == 2);

  board.drawArrow((float)apoint[0], (float) apoint[1],
      (float) apoint[0] + p.myArray[0], (float)apoint[1] + p.myArray[1],
      true);
}
// PointVector


// Preimage2D
template <typename Shape>
inline
void DGtal::Display2DFactory::draw( DGtal::Board2D & aBoard,
	   const DGtal::Preimage2D<Shape> & p )
{
  typedef typename Shape::Point Point;
  typedef typename std::list<Point>::const_iterator ConstForwardIterator;
  
  // now with accessor
  Shape s( p.shape() ); 
  ConstForwardIterator i = p.pHull().begin();
  Point pt(*i);
  ++i;
  while ( i != p.pHull().end() ) {
    s.init(pt, *i);
    draw(aBoard, s); //s.setStyle(aBoard);
    pt = Point(*i);
    ++i;
  }

  i = p.qHull().begin();
  pt = Point(*i);
  ++i;
  while ( i != p.qHull().end() ) {
    s.init(pt, *i);
    draw(aBoard, s); //s.setStyle(aBoard);
    pt = Point(*i);
    ++i;
  }

  Point Pf(*p.pHull().begin());
  Point Pl(*p.pHull().rbegin());
  Point Qf(*p.qHull().begin());
  Point Ql(*p.qHull().rbegin());

  s.init(Pf, Ql);
  draw(aBoard, s); //s.setStyle(aBoard);
  s.init(Qf, Pl);
  draw(aBoard, s); //s.setStyle(aBoard);
}
// Preimage2D


// SignedKhalimskyCell
template < DGtal::Dimension dim, typename TInteger >
inline
void DGtal::Display2DFactory::draw( DGtal::Board2D & board,
	   const DGtal::SignedKhalimskyCell<dim, TInteger> & sk )
{
  FATAL_ERROR( dim == 2 );
  float x = (float) 
    ( NumberTraits<TInteger>::castToInt64_t( sk.myCoordinates[0] ) >> 1 );
  float y = (float) 
    ( NumberTraits<TInteger>::castToInt64_t( sk.myCoordinates[1] ) >> 1 );
  float retract = 0.05f;
  bool xodd = ( sk.myCoordinates[ 0 ] & 1 );
  bool yodd = ( sk.myCoordinates[ 1 ] & 1 );
  float dx = xodd ? 1.0f - 2.0f*retract : 2.0f*retract;
  float dy = yodd ? 1.0f - 2.0f*retract : 2.0f*retract;
  board.drawRectangle( !xodd ? x - retract - 0.5 : x + retract - 0.5,
           !yodd ? y + retract - 0.5 : y - retract + 0.5,
           dx, dy );
}
// SignedKhalimskyCell


// StraightLineFrom2Points
template <typename TPoint>
inline
void DGtal::Display2DFactory::draw(Board2D & aBoard, const DGtal::StraightLineFrom2Points<TPoint> & slf2p)
{
  // now with accessor
  aBoard.drawLine(slf2p.p()[0],slf2p.p()[1],slf2p.q()[0],slf2p.q()[1]);
}
// StraightLineFrom2Points


//


inline
void DGtal::Display2DFactory::draw( DGtal::Board2D & board,
           const DGtal::CustomStyle & cs )
{
  board.myStyles[ cs.myClassname ] = cs.myStyle;
}

inline
void DGtal::Display2DFactory::draw( DGtal::Board2D & board, 
	   const DGtal::SetMode & sm )
{
  board.myModes[ sm.myClassname ] = sm.myMode;
}

template <typename TSpace, typename TSequence>
inline
void 
DGtal::Display2DFactory::draw
( DGtal::Board2D & aBoard, 
  const DGtal::LatticePolytope2D<TSpace, TSequence> & cip )
{
  typedef typename LibBoard::Point BoardPoint;
  typedef typename DGtal::LatticePolytope2D<TSpace>::Point CIPPoint;
  typedef typename DGtal::LatticePolytope2D<TSpace>::ConstIterator ConstIterator;
  typedef typename DGtal::LatticePolytope2D<TSpace>::Integer Integer;
  std::string mode = aBoard.getMode( cip.className() );
  FATAL_ERROR( mode=="Filled" || mode=="" || mode=="Transparent" ||
          ("draw(Board2D & aBoard, const DGtal::LatticePolytope2D<Space,Sequence> & cip): Unknown mode "+mode)==""  );
  
  std::vector<BoardPoint> pts;

  for ( ConstIterator it = cip.begin(), it_end = cip.end(); it != it_end; ++it )
    {
      CIPPoint p = *it;
      pts.push_back( BoardPoint( NumberTraits<Integer>::castToDouble( p[ 0 ] ),
                                 NumberTraits<Integer>::castToDouble( p[ 1 ] ) ) );
    }
  aBoard.drawClosedPolyline( pts );
}


//                                                                           //
///////////////////////////////////////////////////////////////////////////////

<|MERGE_RESOLUTION|>--- conflicted
+++ resolved
@@ -137,11 +137,7 @@
       drawAsBoundingBox( board, a );
     }
   else
-<<<<<<< HEAD
-    FATAL_ERROR(false && ("draw( DGtal::Board2D & board, const DGtal::ArithmeticalDSS<TIterator,TInteger,connectivity> & a ): Unknown mode "+mode)==""  );
-=======
-    VERIFY(false && ("draw( DGtal::Board2D & board, const DGtal::ArithmeticalDSSComputer<TIterator,TInteger,connectivity> & a ): Unknown mode "+mode)==""  );
->>>>>>> 3d2ff76a
+    FATAL_ERROR(false && ("draw( DGtal::Board2D & board, const DGtal::ArithmeticalDSSComputer<TIterator,TInteger,connectivity> & a ): Unknown mode "+mode)==""  );
 
 }
 // ArithmeticalDSSComputer
@@ -565,13 +561,8 @@
 			     PointVector<2,double>(rx,ry) ); 
       
 	  //orientation
-<<<<<<< HEAD
-	  FATAL_ERROR( g.getGeometricalDSSPtr().get() != 0 ); 
-	  bool orientation = g.getGeometricalDSSPtr()->isClockwiseOriented(); 
-=======
-	  VERIFY( g.getStabbingLineComputerPtr().get() != 0 ); 
+	  FATAL_ERROR( g.getStabbingLineComputerPtr().get() != 0 ); 
 	  bool orientation = g.getStabbingLineComputerPtr()->isClockwiseOriented(); 
->>>>>>> 3d2ff76a
 
 	  //mode
 	  std::string mode = aBoard.getMode( g.className() );
@@ -584,13 +575,8 @@
 	}
       else 
 	{
-<<<<<<< HEAD
-	  FATAL_ERROR( g.getGeometricalDSSPtr().get() != 0 ); 
-	  aBoard << ( *(g.getGeometricalDSSPtr()) );
-=======
-	  VERIFY( g.getStabbingLineComputerPtr().get() != 0 ); 
+	  FATAL_ERROR( g.getStabbingLineComputerPtr().get() != 0 ); 
 	  aBoard << ( *(g.getStabbingLineComputerPtr()) );
->>>>>>> 3d2ff76a
 	} 
     }
 
