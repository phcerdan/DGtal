/**
 * This program is free software: you can redistribute it and/or modify
 * it under the terms of the GNU Lesser General Public License as
 * published by the Free Software Foundation, either version 3 of the
 * License, or (at your option) any later version.
 *
 * This program is distributed in the hope that it will be useful,
 * but WITHOUT ANY WARRANTY; without even the implied warranty of
 * MERCHANTABILITY or FITNESSpace FOR A PARTICULAR PURPOSE. See the
 * GNU General Public License for more details.
 *
 * You should have received a copy of the GNU General Public License
 * along with this program. If not, see <http://www.gnu.org/licenses/>.
 *
 **/

/**
 * @file Viewer3D.ih
 * @author Bertrand Kerautret (\c kerautre@loria.fr )
 * LORIA (CNRS, UMR 7503), University of Nancy, France
 *
 * @date 2011/01/03
 *
 * Implementation of inline methods defined in Viewer3D.h
 *
 * This file is part of the DGtal library.
 */

///////////////////////////////////////////////////////////////////////////////
// IMPLEMENTATION of inline methods.
///////////////////////////////////////////////////////////////////////////////

//////////////////////////////////////////////////////////////////////////////
#ifdef _MSC_VER
#define NOMINMAX
#include <windows.h>
#include <GL/gl.h>
#include "DGtal/io/viewers/windows/GL/glext.h"
#endif

#include "DGtal/io/viewers/Viewer3D.h"


#include <limits>
#include <QColor>


#include <cstdlib>
#include "DGtal/io/CDrawableWithDisplay3D.h"
#include "DGtal/io/viewers/CDrawableWithViewer3D.h"
#include "DGtal/io/viewers/Viewer3DFactory.h"
#include "QGLViewer/manipulatedFrame.h"
//////////////////////////////////////////////////////////////////////////////

using namespace std;
using namespace qglviewer;

///////////////////////////////////////////////////////////////////////////////
// Implementation of inline methods //



template < typename Space ,typename KSpace >
inline
void
DGtal::Viewer3D<Space, KSpace>::rotateDomain(Image2DDomainD3D &anDom, double angleRotation,
					     ImageDirection rotationDir){
  DGtal::PointVector<3, int> pt;
  pt[0] = (int) (anDom.point1[0]+anDom.point2[0]+anDom.point3[0]+anDom.point4[0])/4.0;
  pt[1] = (int) (anDom.point1[1]+anDom.point2[1]+anDom.point3[1]+anDom.point4[1])/4.0;
  pt[2] = (int) (anDom.point1[2]+anDom.point2[2]+anDom.point3[2]+anDom.point4[2])/4.0;
  rotateImageVertex(anDom, angleRotation, rotationDir);

  std::vector<typename DGtal::Display3D<Space, KSpace>::LineD3D> &aVectLine = Viewer3D<Space, KSpace>::myLineSetList.at(anDom.myLineSetIndex);
  for(unsigned int i = 0; i< aVectLine.size();i++){
    typename DGtal::Display3D<Space, KSpace>::LineD3D &aLine = aVectLine.at(i);
    rotateLineD3D(aLine, pt, angleRotation, rotationDir );
  }

}


template < typename Space ,typename KSpace >
inline
void
DGtal::Viewer3D<Space, KSpace>::rotatePoint(double &x, double &y, double &z, double cx, double cy, double cz,
					    double angleRotation, ImageDirection rotationDir){
  double dx = x-cx; double dy = y-cy; double dz = z-cz;
  if(rotationDir  == zDirection){
    x = cx+dx*cos(angleRotation)-dy*sin(angleRotation);
    y = cy+dx*sin(angleRotation)+dy*cos(angleRotation);
  }
  if(rotationDir  == yDirection){
    x = cx+dx*cos(angleRotation)-dz*sin(angleRotation);
    z = cz+dx*sin(angleRotation)+dz*cos(angleRotation);
  }
  if(rotationDir  == xDirection){
    y = cy+dy*cos(angleRotation)-dz*sin(angleRotation);
    z = cz+dy*sin(angleRotation)+dz*cos(angleRotation);
  }
}




template < typename Space ,typename KSpace >
inline
void
DGtal::Viewer3D<Space, KSpace>::rotateLineD3D(typename DGtal::Display3D<Space, KSpace>::LineD3D &aLine,
					      DGtal::PointVector<3, int> pt,
					      double angleRotation, ImageDirection dirRotation){
  double dx1 = aLine.point1[0] - pt[0]; double dy1 = aLine.point1[1] - pt[1]; double dz1 = aLine.point1[2] - pt[2];
  double dx2 = aLine.point2[0] - pt[0]; double dy2 = aLine.point2[1] - pt[1]; double dz2 = aLine.point2[2] - pt[2];
  if(dirRotation==zDirection){
     aLine.point1[0]=pt[0]+dx1*std::cos(angleRotation)-dy1*std::sin(angleRotation);
     aLine.point1[1]=pt[1]+dx1*std::sin(angleRotation)+dy1*std::cos(angleRotation);

     aLine.point2[0]=pt[0]+dx2*std::cos(angleRotation)-dy2*std::sin(angleRotation);
     aLine.point2[1]=pt[1]+dx2*std::sin(angleRotation)+dy2*std::cos(angleRotation);

  }else if(dirRotation==xDirection){
    aLine.point1[1]=pt[1]+dy1*std::cos(angleRotation)-dz1*std::sin(angleRotation);
    aLine.point1[2]=pt[2]+dy1*std::sin(angleRotation)+dz1*std::cos(angleRotation);

    aLine.point2[1]=pt[1]+dy2*std::cos(angleRotation)-dz2*std::sin(angleRotation);
    aLine.point2[2]=pt[2]+dy2*std::sin(angleRotation)+dz2*std::cos(angleRotation);
  }else  if(dirRotation==yDirection){
    aLine.point1[0]=pt[0]+dx1*std::cos(angleRotation)-dz1*std::sin(angleRotation);
    aLine.point1[2]=pt[2]+dx1*std::sin(angleRotation)+dz1*std::cos(angleRotation);

    aLine.point2[0]=pt[0]+dx2*std::cos(angleRotation)-dz2*std::sin(angleRotation);
    aLine.point2[2]=pt[2]+dx2*std::sin(angleRotation)+dz2*std::cos(angleRotation);
  }else{
    trace.error() << "No direction!!"<< std::endl;
  }

}





template < typename Space ,typename KSpace >
inline
unsigned int
DGtal::Viewer3D< Space ,KSpace >::getCurrentDomainNumber()
{
  return myImageDomainList.size();
}

template < typename Space ,typename KSpace >
inline
unsigned int
DGtal::Viewer3D< Space ,KSpace >::getCurrentGLImageNumber()
{
  return myGSImageList.size();
}


template < typename Space ,typename KSpace >
inline
void
DGtal::Viewer3D< Space ,KSpace >::addTextureImage(const Viewer3D< Space ,KSpace >::TextureImage &image)
{
  myGSImageList.push_back(image);
  Display3D< Space, KSpace>::updateBoundingBox(image.point1);
  Display3D< Space, KSpace>::updateBoundingBox(image.point2);
  Display3D< Space, KSpace>::updateBoundingBox(image.point3);
  Display3D< Space, KSpace>::updateBoundingBox(image.point4);
}



template < typename Space ,typename KSpace >
template < typename TImageType, typename TFunctor >
inline
void
DGtal::Viewer3D< Space ,KSpace >::updateTextureImage(unsigned int imageIndex, const TImageType & image, const TFunctor & aFunctor,
                                                     double xTranslation, double yTranslation, double zTranslation,
						     double rotationAngle, ImageDirection rotationDir)
{
  BOOST_CONCEPT_ASSERT(( concepts::CConstImage < TImageType > ));
  assert ( imageIndex< myGSImageList.size());
  typename Viewer3D< Space ,KSpace >::TextureImage &anImage = myGSImageList.at(imageIndex);
  Display::updateBoundingBox(RealPoint(anImage.point1[0]+xTranslation,
                                                   anImage.point1[1]+yTranslation, 
                                                   anImage.point1[2]+zTranslation));
  Display::updateBoundingBox(RealPoint(anImage.point2[0]+xTranslation,
                                                   anImage.point2[1]+yTranslation, 
                                                   anImage.point2[2]+zTranslation));
  Display::updateBoundingBox(RealPoint(anImage.point3[0]+xTranslation,
                                                   anImage.point3[1]+yTranslation, 
                                                   anImage.point3[2]+zTranslation));
  Display::updateBoundingBox(RealPoint(anImage.point4[0]+xTranslation, 
                                                   anImage.point4[1]+yTranslation, 
                                                   anImage.point4[2]+zTranslation));
  anImage.updateImageDataAndParam(image, aFunctor, xTranslation, yTranslation, zTranslation);
  if(anImage.myDrawDomain)
    {
      *this << DGtal::Translate2DDomain(anImage.myIndexDomain, xTranslation, yTranslation, zTranslation);
    }

  if(rotationAngle!=0.0){
    rotateDomain(myImageDomainList.at(anImage.myIndexDomain), rotationAngle, rotationDir);
    rotateImageVertex(anImage, rotationAngle, rotationDir);
  }
}


template < typename Space ,typename KSpace >
inline
void
DGtal::Viewer3D< Space ,KSpace >::updateOrientationTextureImage(unsigned int imageIndex,
                                                                double xPosition, 
                                                                double yPosition, 
                                                                double zPosition,
                                                                ImageDirection newDirection)
{
  assert ( imageIndex< myGSImageList.size());
  typename Viewer3D< Space ,KSpace >::TextureImage &anImage = myGSImageList.at(imageIndex);
  Display3D< Space, KSpace>::updateBoundingBox(anImage.point1);
  Display3D< Space, KSpace>::updateBoundingBox(anImage.point2);
  Display3D< Space, KSpace>::updateBoundingBox(anImage.point3);
  Display3D< Space, KSpace>::updateBoundingBox(anImage.point4);
  anImage.updateImageOrientation(newDirection, xPosition, yPosition, zPosition);
  if(anImage.myDrawDomain)
    {
      *this << DGtal::Update2DDomainPosition<Space ,KSpace >(anImage.myIndexDomain,
                                                             newDirection, 
                                                             xPosition,
                                                             yPosition, zPosition);
    }
}

template < typename Space ,typename KSpace >
inline
void
DGtal::Viewer3D<Space, KSpace>::updateEmbeddingTextureImage(unsigned int anImageIndex,
                            typename Space::Point aPoint1, typename Space::Point aPoint2,
                            typename Space::Point aPoint3, typename Space::Point aPoint4)
{
  assert ( anImageIndex< myGSImageList.size());
  typename Viewer3D< Space ,KSpace >::TextureImage &anImage = myGSImageList.at(anImageIndex);
  Display3D< Space, KSpace>::updateBoundingBox(aPoint1);
  Display3D< Space, KSpace>::updateBoundingBox(aPoint2);
  Display3D< Space, KSpace>::updateBoundingBox(aPoint3);
  Display3D< Space, KSpace>::updateBoundingBox(aPoint4);
  anImage.updateImage3DEmbedding(aPoint1, aPoint2, aPoint3, aPoint4);
}




template < typename Space ,typename KSpace >
inline
void
DGtal::Viewer3D< Space ,KSpace >::TextureImage::updateImageOrientation( DGtal::Viewer3D< Space ,KSpace >::ImageDirection normalDir,
                                                                        double xBottomLeft, double yBottomLeft, double zBottomLeft)
{
  if(normalDir==zDirection)
    {
      point1[0] = xBottomLeft-0.5; point1[1] = yBottomLeft-0.5; point1[2] = zBottomLeft;
      point2[0] = xBottomLeft+myImageWidth-0.5; point2[1] = yBottomLeft-0.5; point2[2] = zBottomLeft;
      point3[0] = xBottomLeft+myImageWidth-0.5; point3[1] = yBottomLeft+myImageHeight-0.5; point3[2] = zBottomLeft;
      point4[0] = xBottomLeft-0.5; point4[1] = yBottomLeft+myImageHeight-0.5; point4[2] = zBottomLeft;
    }else if(normalDir==yDirection)
    {
      point1[0] = xBottomLeft-0.5; point1[1] = yBottomLeft; point1[2] = zBottomLeft-0.5;
      point2[0] = xBottomLeft+myImageWidth-0.5; point2[1] = yBottomLeft; point2[2] = zBottomLeft-0.5;
      point3[0] = xBottomLeft+myImageWidth-0.5; point3[1] = yBottomLeft; point3[2] = zBottomLeft+myImageHeight-0.5;
      point4[0] = xBottomLeft-0.5; point4[1] = yBottomLeft; point4[2] = zBottomLeft+myImageHeight-0.5;
    }else if(normalDir==xDirection)
    {
      point1[0] = xBottomLeft; point1[1] = yBottomLeft-0.5; point1[2]= zBottomLeft-0.5;
      point2[0] = xBottomLeft; point2[1] = yBottomLeft+myImageWidth-0.5; point2[2] = zBottomLeft-0.5;
      point3[0] = xBottomLeft; point3[1] = yBottomLeft+myImageWidth-0.5; point3[2] = zBottomLeft+myImageHeight-0.5;
      point4[0] = xBottomLeft; point4[1] = yBottomLeft-0.5; point4[2] = zBottomLeft+myImageHeight-0.5;
    }
  myDirection=normalDir;
}

template < typename Space ,typename KSpace >
inline
void
DGtal::Viewer3D< Space ,KSpace >::Image2DDomainD3D::updateDomainOrientation( Viewer3D< Space ,KSpace >::ImageDirection normalDir,
                                                                             double xBottomLeft, double yBottomLeft, double zBottomLeft)
{
  if(normalDir==zDirection)
    {
      point1[0] = xBottomLeft-0.5; point1[1] = yBottomLeft-0.5; point1[2] = zBottomLeft;
      point2[0] = xBottomLeft+myDomainWidth-0.5; point2[1] = yBottomLeft-0.5; point2[2] = zBottomLeft;
      point3[0] = xBottomLeft+myDomainWidth-0.5; point3[1] = yBottomLeft+myDomainHeight-0.5; point3[2] = zBottomLeft;
      point4[0] = xBottomLeft-0.5; point4[1] = yBottomLeft+myDomainHeight-0.5; point4[2] = zBottomLeft;
    }else if(normalDir==yDirection)
    {
      point1[0] = xBottomLeft-0.5; point1[1] = yBottomLeft; point1[2] = zBottomLeft-0.5;
      point2[0] = xBottomLeft+myDomainWidth-0.5; point2[1] = yBottomLeft; point2[2] = zBottomLeft-0.5;
      point3[0] = xBottomLeft+myDomainWidth-0.5; point3[1] = yBottomLeft; point3[2] = zBottomLeft+myDomainHeight-0.5;
      point4[0] = xBottomLeft-0.5; point4[1] = yBottomLeft; point4[2] = zBottomLeft+myDomainHeight-0.5;
    }else if(normalDir==xDirection)
    {
      point1[0] = xBottomLeft; point1[1] = yBottomLeft-0.5; point1[2]= zBottomLeft-0.5;
      point2[0] = xBottomLeft; point2[1] = yBottomLeft+myDomainWidth-0.5; point2[2] = zBottomLeft-0.5;
      point3[0] = xBottomLeft; point3[1] = yBottomLeft+myDomainWidth-0.5; point3[2] = zBottomLeft+myDomainHeight-0.5;
      point4[0] = xBottomLeft; point4[1] = yBottomLeft-0.5; point4[2] = zBottomLeft+myDomainHeight-0.5;
    }
  myDirection=normalDir;
}


template < typename Space ,typename KSpace >
inline
void
DGtal::Viewer3D< Space ,KSpace >::Image2DDomainD3D::translateDomain (double xTranslation,
                                                                     double yTranslation,
                                                                     double zTranslation)
{
  point1[0] += xTranslation; point1[1] += yTranslation; point1[2] += zTranslation;
  point2[0] += xTranslation; point2[1] += yTranslation; point2[2] += zTranslation;
  point3[0] += xTranslation; point3[1] += yTranslation; point3[2] += zTranslation;
  point4[0] += xTranslation; point4[1] += yTranslation; point4[2] += zTranslation;
}


template < typename Space ,typename KSpace >
template < typename TDomain>
void
DGtal::Viewer3D< Space ,KSpace >::addImage2DDomainD3D(const TDomain &aDomain,
                                                      std::string mode, 
                                                      const DGtal::Color &aColor)
{
  typename DGtal::Viewer3D< Space ,KSpace >::Image2DDomainD3D anImageDomain(aDomain);
  anImageDomain.color = aColor;
  anImageDomain.myMode = mode;
  anImageDomain.myLineSetIndex=Viewer3D<Space, KSpace>::myLineSetList.size();

  myImageDomainList.push_back(anImageDomain);
  Display3D< Space, KSpace>::updateBoundingBox(anImageDomain.point1);
  Display3D< Space, KSpace>::updateBoundingBox(anImageDomain.point2);
  Display3D< Space, KSpace>::updateBoundingBox(anImageDomain.point3);
  Display3D< Space, KSpace>::updateBoundingBox(anImageDomain.point4);

  std::vector<typename DGtal::Viewer3D< Space ,KSpace >::LineD3D> vectLines= compute2DDomainLineRepresentation(anImageDomain);
  Viewer3D<Space, KSpace>::myLineSetList.push_back(vectLines);
}


template < typename Space ,typename KSpace >
inline
std::vector<typename DGtal::Viewer3D< Space ,KSpace >::LineD3D>
DGtal::Viewer3D< Space ,KSpace >::compute2DDomainLineRepresentation( typename DGtal::Viewer3D< Space ,KSpace >::Image2DDomainD3D &anImageDomain )
{
  std::vector<typename DGtal::Viewer3D< Space ,KSpace >::LineD3D> vectLinesResu= compute2DDomainLineRepresentation(anImageDomain, 0.05);
  std::vector<typename DGtal::Viewer3D< Space ,KSpace >::LineD3D> vectLinesVerso= compute2DDomainLineRepresentation(anImageDomain, -0.05);
  for(unsigned int i=0; i<vectLinesVerso.size(); i++)
    {
      vectLinesResu.push_back(vectLinesVerso.at(i));
    }
  return vectLinesResu;
}


template < typename Space ,typename KSpace >
inline
std::vector<typename DGtal::Viewer3D< Space ,KSpace >::LineD3D>
DGtal::Viewer3D< Space ,KSpace >::compute2DDomainLineRepresentation(typename DGtal::Viewer3D< Space ,KSpace >::Image2DDomainD3D &anImageDomain, double delta )
{
  std::vector<typename DGtal::Viewer3D< Space ,KSpace >::LineD3D> aLineSet;
  typename Viewer3D<Space, KSpace>::LineD3D aLine;
  aLine.color = anImageDomain.color;
  aLine.width=0.1;

  if( anImageDomain.myMode=="BoundingBox")
    {
      aLine.point1[0]=anImageDomain.point1[0]; aLine.point1[1]=anImageDomain.point1[1]; aLine.point1[2]=anImageDomain.point1[2];
      aLine.point2[0]=anImageDomain.point2[0]; aLine.point2[1]=anImageDomain.point2[1]; aLine.point2[2]=anImageDomain.point2[2];
      aLineSet.push_back(aLine);
      aLine.point1[0]=anImageDomain.point2[0]; aLine.point1[1]=anImageDomain.point2[1]; aLine.point1[2]=anImageDomain.point2[2];
      aLine.point2[0]=anImageDomain.point3[0]; aLine.point2[1]=anImageDomain.point3[1]; aLine.point2[2]=anImageDomain.point3[2];
      aLineSet.push_back(aLine);
      aLine.point1[0]=anImageDomain.point3[0]; aLine.point1[1]=anImageDomain.point3[1]; aLine.point1[2]=anImageDomain.point3[2];
      aLine.point2[0]=anImageDomain.point4[0]; aLine.point2[1]=anImageDomain.point4[1]; aLine.point2[2]=anImageDomain.point4[2];
      aLineSet.push_back(aLine);
      aLine.point1[0]=anImageDomain.point4[0]; aLine.point1[1]=anImageDomain.point4[1]; aLine.point1[2]=anImageDomain.point4[2];
      aLine.point2[0]=anImageDomain.point1[0]; aLine.point2[1]=anImageDomain.point1[1]; aLine.point2[2]=anImageDomain.point1[2];
      aLineSet.push_back(aLine);
    }else if(anImageDomain.myMode=="InterGrid")
    {
      if(anImageDomain.myDirection==zDirection)
        {
          //lines align to the x direction
          for(unsigned int i=0; i <= anImageDomain.myDomainHeight; i++)
            {
              aLine.point1[0] = anImageDomain.point1[0]; aLine.point1[1] = anImageDomain.point1[1]+i; aLine.point1[2] = anImageDomain.point1[2]+delta;
              aLine.point2[0] = anImageDomain.point2[0]; aLine.point2[1] = anImageDomain.point2[1]+i; aLine.point2[2] = anImageDomain.point2[2]+delta;
              aLineSet.push_back(aLine);
            }
          //lines align to the y direction
          for(unsigned int i=0; i <= anImageDomain.myDomainWidth; i++)
            {
              aLine.point1[0] = anImageDomain.point1[0]+i; aLine.point1[1] = anImageDomain.point1[1]; aLine.point1[2] = anImageDomain.point1[2]+delta;
              aLine.point2[0] = anImageDomain.point4[0]+i; aLine.point2[1] = anImageDomain.point4[1]; aLine.point2[2] = anImageDomain.point4[2]+delta;
              aLineSet.push_back(aLine);
            }
        }else if(anImageDomain.myDirection==xDirection)
        {
          //lines align to the y direction
          for(unsigned int i=0; i <= anImageDomain.myDomainHeight; i++)
            {
              aLine.point1[0] = anImageDomain.point1[0]+delta; aLine.point1[1] = anImageDomain.point1[1]; aLine.point1[2] = anImageDomain.point1[2]+i;
              aLine.point2[0] = anImageDomain.point1[0]+delta; aLine.point2[1] = anImageDomain.point2[1]; aLine.point2[2] = anImageDomain.point1[2]+i;
              aLineSet.push_back(aLine);
            }

          //lines align to the z direction
          for(unsigned int i=0; i <= anImageDomain.myDomainWidth; i++)
            {
              aLine.point1[0] = anImageDomain.point1[0]+delta; aLine.point1[1] = anImageDomain.point1[1]+i; aLine.point1[2] = anImageDomain.point1[2];
              aLine.point2[0] = anImageDomain.point1[0]+delta; aLine.point2[1] = anImageDomain.point1[1]+i; aLine.point2[2] = anImageDomain.point4[2];
              aLineSet.push_back(aLine);
            }
        }else if(anImageDomain.myDirection==yDirection)
        {
          //lines align to the x direction
          for(unsigned int i=0; i <= anImageDomain.myDomainHeight; i++)
            {
              aLine.point1[0] = anImageDomain.point1[0]; aLine.point1[1] = anImageDomain.point1[1]+delta; aLine.point1[2] = anImageDomain.point1[2]+i;
              aLine.point2[0] = anImageDomain.point2[0]; aLine.point2[1] = anImageDomain.point1[1]+delta; aLine.point2[2] = anImageDomain.point1[2]+i;
              aLineSet.push_back(aLine);
            }

          //lines align to the z direction
          for(unsigned int i=0; i <= anImageDomain.myDomainWidth; i++)
            {
              aLine.point1[0] = anImageDomain.point1[0]+i; aLine.point1[1] = anImageDomain.point1[1]+delta; aLine.point1[2] = anImageDomain.point1[2];
              aLine.point2[0] = anImageDomain.point1[0]+i; aLine.point2[1] = anImageDomain.point1[1]+delta; aLine.point2[2] = anImageDomain.point4[2];
              aLineSet.push_back(aLine);
            }
        }
    }else if(anImageDomain.myMode=="Grid")
    {
      if(anImageDomain.myDirection==zDirection)
        {
          //lines align to the x direction
          for(unsigned int i=0; i < anImageDomain.myDomainHeight; i++)
            {
              aLine.point1[0] = anImageDomain.point1[0]; aLine.point1[1] = anImageDomain.point1[1]+i+0.5; aLine.point1[2] = anImageDomain.point1[2]+delta;
              aLine.point2[0] = anImageDomain.point2[0]; aLine.point2[1] = anImageDomain.point2[1]+i+0.5; aLine.point2[2] = anImageDomain.point2[2]+delta;
              aLineSet.push_back(aLine);
            }
          //lines align to the y direction
          for(unsigned int i=0; i < anImageDomain.myDomainWidth; i++)
            {
              aLine.point1[0] = anImageDomain.point1[0]+i+0.5; aLine.point1[1] = anImageDomain.point1[1]; aLine.point1[2] = anImageDomain.point1[2]+delta;
              aLine.point2[0] = anImageDomain.point4[0]+i+0.5; aLine.point2[1] = anImageDomain.point4[1]; aLine.point2[2] = anImageDomain.point4[2]+delta;
              aLineSet.push_back(aLine);
            }
        }else if(anImageDomain.myDirection==xDirection)
        {
          //lines align to the y direction
          for(unsigned int i=0; i < anImageDomain.myDomainHeight; i++)
            {
              aLine.point1[0] = anImageDomain.point1[0]+delta; aLine.point1[1] = anImageDomain.point1[1]; aLine.point1[2] = anImageDomain.point1[2]+i+0.5;
              aLine.point2[0] = anImageDomain.point1[0]+delta; aLine.point2[1] = anImageDomain.point2[1]; aLine.point2[2] = anImageDomain.point1[2]+i+0.5;
              aLineSet.push_back(aLine);
            }

          //lines align to the z direction
          for(unsigned int i=0; i < anImageDomain.myDomainWidth; i++)
            {
              aLine.point1[0] = anImageDomain.point1[0]+delta; aLine.point1[1] = anImageDomain.point1[1]+i+0.5; aLine.point1[2] = anImageDomain.point1[2];
              aLine.point2[0] = anImageDomain.point1[0]+delta; aLine.point2[1] = anImageDomain.point1[1]+i+0.5; aLine.point2[2] = anImageDomain.point4[2];
              aLineSet.push_back(aLine);
            }
        }else if(anImageDomain.myDirection==yDirection)
        {
          //lines align to the x direction
          for(unsigned int i=0; i < anImageDomain.myDomainHeight; i++)
            {
              aLine.point1[0] = anImageDomain.point1[0]; aLine.point1[1] = anImageDomain.point1[1]+delta; aLine.point1[2] = anImageDomain.point1[2]+i+0.5;
              aLine.point2[0] = anImageDomain.point2[0]; aLine.point2[1] = anImageDomain.point1[1]+delta; aLine.point2[2] = anImageDomain.point1[2]+i+0.5;
              aLineSet.push_back(aLine);
            }

          //lines align to the z direction
          for(unsigned int i=0; i < anImageDomain.myDomainWidth; i++)
            {
              aLine.point1[0] = anImageDomain.point1[0]+i+0.5; aLine.point1[1] = anImageDomain.point1[1]+delta; aLine.point1[2] = anImageDomain.point1[2];
              aLine.point2[0] = anImageDomain.point1[0]+i+0.5; aLine.point2[1] = anImageDomain.point1[1]+delta; aLine.point2[2] = anImageDomain.point4[2];
              aLineSet.push_back(aLine);
            }
        }
    }
  return aLineSet;
}


template < typename Space ,typename KSpace >
inline
void
DGtal::Viewer3D< Space ,KSpace >::updateAn2DDomainOrientation(unsigned int domainIndex,
                                                              double xPosition, double yPosition,
                                                              double zPosition, ImageDirection newDirection)
{
  ASSERT( domainIndex < myImageDomainList.size());
  typename Viewer3D< Space ,KSpace >::Image2DDomainD3D &aDomain = myImageDomainList.at(domainIndex);

  Display3D< Space, KSpace>::updateBoundingBox(aDomain.point1);
  Display3D< Space, KSpace>::updateBoundingBox(aDomain.point2);
  Display3D< Space, KSpace>::updateBoundingBox(aDomain.point3);
  Display3D< Space, KSpace>::updateBoundingBox(aDomain.point4);
  aDomain.updateDomainOrientation(newDirection, xPosition, yPosition, zPosition);

  std::vector<typename DGtal::Viewer3D< Space ,KSpace >::LineD3D> vectNewLines= compute2DDomainLineRepresentation(aDomain);
  std::vector<typename DGtal::Viewer3D< Space ,KSpace >::LineD3D> &vectLines = Viewer3D<Space, KSpace>::myLineSetList.at(aDomain.myLineSetIndex);
  vectLines.clear();
  for(unsigned int i=0; i<vectNewLines.size(); i++)
    {
      vectLines.push_back(vectNewLines.at(i));
    }

}


template < typename Space ,typename KSpace >
inline
void
DGtal::Viewer3D< Space ,KSpace >::translateAn2DDomain(unsigned int domainIndex, double xTranslation, double yTranslation, double zTranslation)
{
  typename Viewer3D< Space ,KSpace >::Image2DDomainD3D &anDomain = myImageDomainList.at(domainIndex);
  anDomain.translateDomain(xTranslation, yTranslation, zTranslation);

  Display3D< Space, KSpace>::updateBoundingBox(anDomain.point1);
  Display3D< Space, KSpace>::updateBoundingBox(anDomain.point2);
  Display3D< Space, KSpace>::updateBoundingBox(anDomain.point3);
  Display3D< Space, KSpace>::updateBoundingBox(anDomain.point4);

  std::vector<typename DGtal::Display3D<Space, KSpace>::LineD3D> &vectLines = Viewer3D<Space,KSpace>::myLineSetList.at(anDomain.myLineSetIndex);
  for(unsigned int i=0; i<vectLines.size(); i++){
    typename DGtal::Display3D<Space,KSpace>::LineD3D &aLine = vectLines.at(i);
    aLine.point1[0]=aLine.point1[0]+xTranslation; aLine.point1[1]=aLine.point1[1]+yTranslation; aLine.point1[2]=aLine.point1[2]+zTranslation;
    aLine.point2[0]=aLine.point2[0]+xTranslation; aLine.point2[1]=aLine.point2[1]+yTranslation; aLine.point2[2]=aLine.point2[2]+zTranslation;
  }
}

template < typename Space ,typename KSpace >
inline
std::string
DGtal::Viewer3D< Space ,KSpace >::TextureImage::className() const
{
  return "TextureImage";
}

template <typename Space, typename KSpace>
inline
DGtal::Viewer3D<Space,KSpace> &
DGtal::Viewer3D<Space, KSpace>::operator<<(const DGtal::Color & aColor)
{
  myDefaultColor=aColor;
  return *this;
}

template <typename Space, typename KSpace>
inline
DGtal::Viewer3D<Space, KSpace> &
DGtal::Viewer3D<Space, KSpace>::operator<<(const typename Viewer3D<Space, KSpace>::StreamKey & key)
{
  switch (key)
    {
    case Viewer3D<Space, KSpace>::updateDisplay:
      Viewer3D<Space, KSpace>::updateList();
      break;

    case Viewer3D<Space, KSpace>::addNewList:
      Viewer3D<Space, KSpace>::createNewCubeList();
      break;

    case Viewer3D<Space, KSpace>::shiftSurfelVisu:
      Viewer3D<Space, KSpace>::myCurrentfShiftVisuPrisms+=0.3;
      break;
    }
  return *this;
}

template <typename Space, typename KSpace>
template <typename TDrawableWithViewer3D>
inline
DGtal::Viewer3D<Space, KSpace> &
DGtal::Viewer3D<Space, KSpace>::operator<<( const TDrawableWithViewer3D & object )
{
  BOOST_CONCEPT_ASSERT((CDrawableWithViewer3D< TDrawableWithViewer3D, Space, KSpace >));

  DGtal::Viewer3DFactory<Space,KSpace>::draw(*this, object);
  return *this;
}


///////////////////////////////////////////////////////////////////////////////
// Implementation of inline functions and external operators //

template <typename Space, typename KSpace>
inline
std::ostream&
DGtal::operator<< ( std::ostream & out,
                    const Viewer3D<Space, KSpace> & object )
{
  object.selfDisplay ( out );
  return out;
}

// //
///////////////////////////////////////////////////////////////////////////////


///////////////////////////////////////////////////////////////////////////////

// heritage of parents templates methods //


// end of heritage //
///////////////////////////////////////////////////////////////////////////////

///////////////////////////////////////////////////////////////////////////////

// surcharge of parents methods //


// end of surcharge //
///////////////////////////////////////////////////////////////////////////////

template< typename Space, typename KSpace>
inline
void
DGtal::Viewer3D<Space, KSpace>::drawWithNames()
{
  // JOL: 2014/10/15. This method is called only when the user tries
  // to select some graphic object through QGLViewer. By default,
  // selection is left clic + shift key.
  // JOL: 2014/10/15. This is my addition for interacting with
  // quads. Seems to work well.
  
  glCallList ( myQuadsMapId );
  // JOL: 2014/10/15. I leave the remaining code, but I am not
  // confident that it works reliably.
  for ( unsigned int i=0; i<Viewer3D<Space, KSpace>::myCubeSetList.size() ; i++ )
    {
      glCallList ( myCubeSetListId +i);
    }
  for ( unsigned int i=0; i<Viewer3D<Space, KSpace>::myLineSetList.size(); i++ )
    {
      glCallList ( myLineSetListId+i );
    }

  for ( unsigned int i=0; i<Viewer3D<Space, KSpace>::myBallSetList.size(); i++ )
    {
      glCallList(myBallSetListId+i);
    }

}

template< typename Space, typename KSpace>
inline
void
DGtal::Viewer3D<Space, KSpace>::draw()
{
  glPushMatrix();
  glMultMatrixd ( manipulatedFrame()->matrix() );
  glPushMatrix();
  glScalef(myGLScaleFactorX, myGLScaleFactorY, myGLScaleFactorZ);
  unsigned int i = 0;
  typename vector< typename Viewer3D<Space, KSpace>::ClippingPlaneD3D >::const_iterator it = Viewer3D<Space, KSpace>::myClippingPlaneList.begin();

  // OpenGL can't draw more than GL_MAX_CLIP_PLANES clipping plane
  while ( i < GL_MAX_CLIP_PLANES && it !=Viewer3D<Space, KSpace>::myClippingPlaneList.end() )
    {
      double eq [4];
      eq[0]=it->a;
      eq[1]=it->b;
      eq[2]=it->c;
      eq[3]=it->d;
      glEnable ( GL_CLIP_PLANE0+i );
      glClipPlane ( GL_CLIP_PLANE0+i, eq );
      i++;
      it++;
    }
  if (i == GL_MAX_CLIP_PLANES)
    {
      std::cerr <<"Warning maximal clipping plane added" << std::endl;
    }

  Vec centerS = sceneCenter();
  Vec posCam = camera()->position();
  double distCam =sqrt ( ( posCam.x-centerS.x ) * ( posCam.x-centerS.x ) +
                         ( posCam.y-centerS.y ) * ( posCam.y-centerS.y ) +
                         ( posCam.z-centerS.z ) * ( posCam.z-centerS.z ) );

  for ( unsigned int j=0; j< Viewer3D<Space, KSpace>::myBallSetList.size(); j++ )
    {
      if ( Viewer3D<Space, KSpace>::myBallSetList.at ( j ).size() !=0 )
        {
          glPointSize ( ( Viewer3D<Space, KSpace>::myBallSetList.at ( j ).at ( 0 ).size ) /distCam );
        }
      glCallList(myBallSetListId+j);
    }

  for ( unsigned int j=0; j< Viewer3D<Space, KSpace>::myLineSetList.size(); j++ )
    {
      if ( Viewer3D<Space, KSpace>::myLineSetList.at ( j ).size() !=0 )
        {
          glLineWidth ( ( Viewer3D<Space, KSpace>::myLineSetList.at ( j ).at ( 0 ).width ) );
        }
      glCallList(myLineSetListId+j);
    }
  
  glCallList(myPrismListId);
  for ( unsigned int j=0; j< Viewer3D<Space, KSpace>::myCubeSetList.size() ; j++ )
    {
      glCallList( myCubeSetListId+j);
    }
  
  glLineWidth ( Viewer3D<Space, KSpace>::myMeshDefaultLineWidth /distCam );
  glDisable(GL_CULL_FACE);
  glCallList(myQuadsMapId);
  if(myViewWire)
    {
      glLineWidth ( Viewer3D<Space, KSpace>::myMeshDefaultLineWidth /distCam );
      glCallList(myQuadsMapWiredId);
    }

  glDisable(GL_CULL_FACE);
  glCallList(myTriangleSetListId);
  if(myViewWire)
    {
      glLineWidth ( Viewer3D<Space, KSpace>::myMeshDefaultLineWidth /distCam );
      glCallList(myTriangleSetListWiredId);
    }

  glDisable(GL_CULL_FACE);
  glCallList(myPolygonSetListId);
  if(myViewWire)
    {
      glLineWidth ( Viewer3D<Space, KSpace>::myMeshDefaultLineWidth /distCam );
      glCallList(myPolygonSetListWiredId);
    }
  
  for ( typename vector<vector< typename Viewer3D<Space, KSpace>::BallD3D> >::const_iterator itb= Viewer3D<Space, KSpace>::myBallSetList.begin();
	itb != Viewer3D<Space, KSpace>::myBallSetList.end(); itb++ )
    {
      for ( typename vector< typename Viewer3D<Space, KSpace>::BallD3D>::const_iterator it_s = itb->begin(); it_s !=itb->end() ; it_s ++)
        {
          glDrawGLBall ( *it_s );
        }
    }

  for(unsigned int j=0; j< myVectTextureImage.size(); j++)
    {
      GLTextureImage &textureImg = myVectTextureImage.at(j);
      glPushName ( textureImg.myTextureName );
      glEnable(GL_LIGHTING);
      glEnable(GL_TEXTURE_2D);
      glTexEnvf(GL_TEXTURE_ENV, GL_TEXTURE_ENV_MODE, GL_MODULATE);
      glBindTexture(GL_TEXTURE_2D, textureImg.myTextureName);
      glBegin(GL_QUADS);
      glColor4ub ( 255.0, 255.0, 255.0, 255.0 );
      glNormal3d(textureImg.vectNormal[0], textureImg.vectNormal[1], textureImg.vectNormal[2]);
      
      glTexCoord2f(0, 0);
      glVertex3f(textureImg.point1[0], textureImg.point1[1], textureImg.point1[2]);
      glTexCoord2f(textureImg.myTextureFitX, 0.0);
      glVertex3f(textureImg.point2[0], textureImg.point2[1], textureImg.point2[2]);
      glTexCoord2f(textureImg.myTextureFitX, textureImg.myTextureFitY);
      glVertex3f(textureImg.point3[0], textureImg.point3[1], textureImg.point3[2]);
      glTexCoord2f(0.0, textureImg.myTextureFitY);
      glVertex3f(textureImg.point4[0], textureImg.point4[1], textureImg.point4[2]);
      glEnd();
      glDisable(GL_TEXTURE_2D);

    }
   glPopMatrix();
   glPopMatrix();
   drawLight(GL_LIGHT1);
}


template< typename Space, typename KSpace>
void
DGtal::Viewer3D<Space, KSpace>::selfDisplay ( std::ostream & out ) const
{
  out << "[Viewer3D]";
}


template< typename Space, typename KSpace>
bool
DGtal::Viewer3D<Space, KSpace>::isValid() const
{
  return true;
}



#if defined( max )
#undef max
#define _HAS_MSVC_MAX_ true
#endif

#if defined( min )
#undef min
#define _HAS_MSVC_MIN_ true
#endif

template< typename Space, typename KSpace>
void
DGtal::Viewer3D<Space, KSpace>::init()
{
  Viewer3D<Space, KSpace>::myMeshDefaultLineWidth=10.0;
  myNbListe=0;
  myViewWire=false;
  myGLScaleFactorX=1.0;
  myGLScaleFactorY=1.0;
  myGLScaleFactorZ=1.0;

  myIsDoubleFaceRendering=true;
  Viewer3D<Space, KSpace>::createNewCubeList ( );
  vector<typename Viewer3D<Space, KSpace>::LineD3D> listeLine;
  Viewer3D<Space, KSpace>::myLineSetList.push_back ( listeLine );
  vector<typename Viewer3D<Space, KSpace>::BallD3D> listeBall;
  Viewer3D<Space, KSpace>::myBallSetList.push_back ( listeBall );
  Viewer3D<Space, KSpace>::myCurrentFillColor = Color ( 220, 220, 220 );
  Viewer3D<Space, KSpace>::myCurrentLineColor = Color ( 22, 22, 222, 50 );
  myDefaultBackgroundColor = Color ( backgroundColor().red(), backgroundColor().green(),
                                     backgroundColor().blue() );
  myIsBackgroundDefault=true;
  Viewer3D<Space, KSpace>::myBoundingPtLow[0]=-10.0;//numeric_limits<double>::max( );
  Viewer3D<Space, KSpace>::myBoundingPtLow[1]=-10.0;//numeric_limits<double>::max( );
  Viewer3D<Space, KSpace>::myBoundingPtLow[2]=-10.0;//numeric_limits<double>::max( );

  Viewer3D<Space, KSpace>::myBoundingPtUp[0]=-10.0;//numeric_limits<double>::min( );
  Viewer3D<Space, KSpace>::myBoundingPtUp[1]=-10.0;//numeric_limits<double>::min( );
  Viewer3D<Space, KSpace>:: myBoundingPtUp[2]=-10.0;//numeric_limits<double>::min( );
  Viewer3D<Space, KSpace>::createNewCubeList ( );
  typename std::vector< typename Viewer3D<Space, KSpace>::CubeD3D> aKSCubeList;

  Viewer3D<Space, KSpace>::myCurrentfShiftVisuPrisms=0.0;
  Viewer3D<Space, KSpace>::myDefaultColor= Color ( 255, 255, 255 );
  camera()->showEntireScene();
  setKeyDescription ( Qt::Key_E, "Export the current display into OFF file (just Cube, surfel and SurfelPrism for now)." );
  setKeyDescription ( Qt::Key_W, "Switch display with and without wired view of triangle and quad faces." );
  setKeyDescription ( Qt::Key_T, "Sort elements for display improvements." );
  setKeyDescription ( Qt::Key_L, "Load last visualisation settings." );
  setKeyDescription ( Qt::Key_B, "Switch background color with White/Black colors." );
  setKeyDescription ( Qt::Key_C, "Show camera informations." );
  setKeyDescription ( Qt::Key_R, "Reset default scale for 3 axes to 1.0f." );
  setKeyDescription ( Qt::Key_D, "Enable/Disable the two side face rendering." );
  setKeyDescription ( Qt::Key_R, "Reset default scale for 3 axes to 1.0f." );

  glLightModeli(GL_LIGHT_MODEL_TWO_SIDE, GL_TRUE);

  setMouseBindingDescription ( Qt::ShiftModifier+Qt::RightButton, "Delete the mouse selected list." );
  setManipulatedFrame ( new ManipulatedFrame() );
}

#if defined( _HAS_MSVC_MAX_ )
#define max(A,B) ((A)>(B)?(A):(B))
#endif

#if defined( _HAS_MSVC_MIN_ )
#define min(A,B) ((A)<(B)?(A):(B))
#endif


template< typename Space, typename KSpace>
void
DGtal::Viewer3D<Space, KSpace>::sortSurfelFromCamera()
{
  CompFarthestVoxelFromCamera comp;
  comp.posCam= camera()->position();
  for ( unsigned int i=0; i< Viewer3D<Space, KSpace>::myCubeSetList.size() ; i++ )
    {
      sort ( Viewer3D<Space, KSpace>::myCubeSetList.at ( i ).begin(), Viewer3D<Space, KSpace>::myCubeSetList.at ( i ).end(), comp );
    }
  CompFarthestSurfelFromCamera compSurf;
  DGtal::trace.info() << "sort surfel size" << Viewer3D<Space, KSpace>::myPrismList.size() << std::endl;
  sort ( Viewer3D<Space, KSpace>::myPrismList.begin(), Viewer3D<Space, KSpace>::myPrismList.end(), compSurf );

}

template< typename Space, typename KSpace>
void
DGtal::Viewer3D<Space, KSpace>::sortTriangleFromCamera()
{
  CompFarthestTriangleFromCamera comp;
  comp.posCam= camera()->position();
  for (typename std::vector<std::vector< typename Viewer3D<Space, KSpace>::TriangleD3D> >::iterator it = Viewer3D<Space, KSpace>::myTriangleSetList.begin(); it != Viewer3D<Space, KSpace>::myTriangleSetList.end(); it++)
    {
      DGtal::trace.info() << "sort triangle size" << it->size() << std::endl;
      sort ( it->begin(), it->end(), comp );
    }

}



template< typename Space, typename KSpace>
void
DGtal::Viewer3D<Space, KSpace>::sortQuadFromCamera()
{
  CompFarthestSurfelFromCamera comp;
  comp.posCam= camera()->position();

  for (typename Viewer3D<Space, KSpace>::QuadsMap::iterator it = Viewer3D<Space, KSpace>::myQuadsMap.begin(), itE = Viewer3D<Space, KSpace>::myQuadsMap.end(); 
       it != itE; ++it )
    {
      DGtal::trace.info() << "sort quad size" << it->second.size() << std::endl;
      sort ( it->second.begin(), it->second.end(), comp );
    }

}


template< typename Space, typename KSpace>
void
DGtal::Viewer3D<Space, KSpace>::sortPolygonFromCamera()
{
  CompFarthestPolygonFromCamera comp;
  comp.posCam= camera()->position();

  for (typename std::vector<std::vector< typename Viewer3D<Space, KSpace>::PolygonD3D> >::iterator it = Viewer3D<Space, KSpace>::myPolygonSetList.begin(); it != Viewer3D<Space, KSpace>:: myPolygonSetList.end(); it++)
    {
      DGtal::trace.info() << "sort polygon size" << it->size() << std::endl;
      sort ( it->begin(), it->end(), comp );
    }

}




template< typename Space, typename KSpace>
void
DGtal::Viewer3D<Space, KSpace>::postSelection ( const QPoint& point )
{
  camera()->convertClickToLine ( point, myOrig, myDir );
  bool found;
  this->myPosSelector= point;
  mySelectedPoint = camera()->pointUnderPixel ( point, found );
  if ( found )
    {
      DGtal::trace.info() << "Element of liste= " << selectedName() << "selected" << endl;
      // JOL: 2014/10/15
      void* aData = 0;
      SelectCallbackFct fct = getSelectCallback3D( selectedName(), aData );
      if ( fct ) fct( this, selectedName(), aData );
      // I leave the remaining code.
      else if ( selectedName() >= 0 )
        {
          unsigned int id = abs ( selectedName()-1 );
          if ( id< Viewer3D<Space, KSpace>::myCubeSetList.size())
            {
              DGtal::trace.info() << "deleting list="<< id<<endl;
              Viewer3D<Space, KSpace>::myCubeSetList.erase ( Viewer3D<Space, KSpace>::myCubeSetList.begin() +id );
              updateList ( false );
            }
          else if ( id< Viewer3D<Space, KSpace>::myCubeSetList.size()+ Viewer3D<Space, KSpace>::myLineSetList.size() )
            {
              Viewer3D<Space, KSpace>::myLineSetList.erase ( Viewer3D<Space, KSpace>::myLineSetList.begin() + ( id- Viewer3D<Space, KSpace>::myCubeSetList.size()) );
              updateList ( false );
            }
          else if ( id< Viewer3D<Space, KSpace>::myBallSetList.size() + Viewer3D<Space, KSpace>::myLineSetList.size() + Viewer3D<Space, KSpace>::myCubeSetList.size())
            {
              Viewer3D<Space, KSpace>::myBallSetList.erase ( Viewer3D<Space, KSpace>::myBallSetList.begin() + ( id- Viewer3D<Space, KSpace>::myCubeSetList.size() - Viewer3D<Space, KSpace>::myLineSetList.size() ) );
              updateList ( false );
            }
        }
    }
}



template< typename Space, typename KSpace>
void
DGtal::Viewer3D<Space, KSpace>::updateList ( bool needToUpdateBoundingBox )
{
  
  // glDeleteLists
  glDeleteLists(myCubeSetListId, myNbCubeSetList);
  glDeleteLists(myLineSetListId, myNbLineSetList);
  glDeleteLists(myBallSetListId, myNbBallSetList);
  glDeleteLists(myTriangleSetListId, 1);
  glDeleteLists(myTriangleSetListWiredId, 1);
  glDeleteLists(myCubeSetListId, 1);
  glDeleteLists(myCubeSetListWiredId, 1);
  glDeleteLists(myPolygonSetListId, 1);
  glDeleteLists(myPolygonSetListWiredId, 1);
  glDeleteLists(myQuadsMapId, 1);
  glDeleteLists(myQuadsMapWiredId, 1);
    
  // Storing ID for each list
  myCubeSetListId = glGenLists(Viewer3D<Space, KSpace>::myCubeSetList.size()); 
  myLineSetListId = glGenLists(Viewer3D<Space, KSpace>::myLineSetList.size());
  myBallSetListId = glGenLists(Viewer3D<Space, KSpace>::myBallSetList.size()); 
  myTriangleSetListId = glGenLists(1); 
  myTriangleSetListWiredId = glGenLists(1); 
  myCubeSetListWiredId = glGenLists(1);
  myPolygonSetListId = glGenLists(1); 
  myPolygonSetListWiredId = glGenLists(1); 
  myQuadsMapId = glGenLists(1); 
  myQuadsMapWiredId = glGenLists(1); 
  myPrismListId = glGenLists(1);   


  myNbListe=0;

  glEnable ( GL_BLEND );
  glEnable ( GL_MULTISAMPLE_ARB );
  glEnable ( GL_SAMPLE_ALPHA_TO_COVERAGE_ARB );
  glBlendFunc ( GL_SRC_ALPHA, GL_ONE_MINUS_SRC_ALPHA );

  std::vector<ItCube> listIt;
  std::vector<ItCube> listEnd;

  
  for( unsigned int i = 0; i <   Viewer3D<Space, KSpace>::myCubeSetList.size(); i++){
    if (Viewer3D<Space, KSpace>::myCubeSetList.at(i).size() > 0  )
        {
          glCreateListCubes(Viewer3D<Space, KSpace>::myCubeSetList.at(i), myCubeSetListId+i);
        }
      myNbListe++;  
  }
     
  
  glCreateListQuadD3D(Viewer3D<Space, KSpace>::myPrismList, myPrismListId);
  myNbListe++;  

  for ( unsigned int j=0; j<Viewer3D<Space, KSpace>::myLineSetList.size(); j++ )
    {
      glCreateListLines(Viewer3D<Space, KSpace>::myLineSetList.at(j),  myLineSetListId+j);
      myNbListe++;
    }
  
  for ( unsigned int j=0; j<Viewer3D<Space, KSpace>::myBallSetList.size(); j++ )
    {
      glCreateListBalls(Viewer3D<Space, KSpace>::myBallSetList.at (j), myBallSetListId+j);
      myNbListe++;    
    }
  
  
  // First list: quad faces.
  glCreateListQuadMaps(Viewer3D<Space, KSpace>::myQuadsMap, myQuadsMapId);
  myNbListe++;

  // Second list: Wired version of quad face.
  glCreateListQuadMapsWired(Viewer3D<Space, KSpace>::myQuadsMap,myQuadsMapWiredId);
  myNbListe++;
  
  // Third list: Triangle faces.
  glCreateListTriangles( Viewer3D<Space, KSpace>::myTriangleSetList, myTriangleSetListId);
  myNbListe++;

  // Fourth list: Wired version of triangle face.
  glCreateListTrianglesWired(Viewer3D<Space, KSpace>::myTriangleSetList, myTriangleSetListWiredId);  
  myNbListe++;  

  // Fifth list: Polygonal faces.  
  glCreateListPolygons(Viewer3D<Space, KSpace>::myPolygonSetList, myPolygonSetListId); 
  myNbListe++;

  // Sixth list: Wired version of polygonal face.
  glCreateListPolygonsWired(Viewer3D<Space, KSpace>::myPolygonSetList, myPolygonSetListWiredId);  
  myNbListe++;

  // Seventh list: Textured images.
  glUpdateTextureImages(myGSImageList);

  
  if ( needToUpdateBoundingBox )
    {
      setSceneBoundingBox ( qglviewer::Vec ( Viewer3D<Space, KSpace>::myBoundingPtLow[0],
                                             Viewer3D<Space, KSpace>::myBoundingPtLow[1],
                                             Viewer3D<Space, KSpace>::myBoundingPtLow[2] ),
                            qglviewer::Vec ( Viewer3D<Space, KSpace>::myBoundingPtUp[0], 
                                             Viewer3D<Space, KSpace>::myBoundingPtUp[1], 
                                             Viewer3D<Space, KSpace>::myBoundingPtUp[2] ) );
      showEntireScene();
    }
  glPopMatrix();  
}





template< typename Space, typename KSpace>
void
DGtal::Viewer3D<Space, KSpace>::glDrawGLBall ( typename Viewer3D<Space, KSpace>::BallD3D aBall )
{
  double thetaResolution = aBall.resolution;
  double thetaStep= (2.0*M_PI)/thetaResolution;
  double phiResolution = aBall.resolution;
  double phiStep= M_PI/phiResolution;
  
  double radius = aBall.size;
  double xCenter = aBall.center[0];
  double yCenter = aBall.center[1];
  double zCenter = aBall.center[2];
  
  for(unsigned int j =0; j < phiResolution; j++){
    double phi0 = M_PI/2.0-j*phiStep;
    double phi1 = M_PI/2.0-(j+1)*phiStep;
    glBegin(GL_QUAD_STRIP);
    for(unsigned int i =0; i <= thetaResolution; i++){
      double theta0 =  i * thetaStep;
      glColor4ub ( aBall.color.red(), aBall.color.green(), aBall.color.blue(), aBall.color.alpha() );
      glNormal3f(cos(phi0)*cos(theta0), cos(phi0)*sin(theta0), sin(phi0));
      glVertex3f(xCenter+cos(phi0)*cos(theta0)*radius,yCenter+ cos(phi0)*sin(theta0)*radius, zCenter+ sin(phi0)*radius);      
      glNormal3f(cos(phi1)*cos(theta0), cos(phi1)*sin(theta0), sin(phi1));
      glVertex3f(xCenter+cos(phi1)*cos(theta0)*radius,yCenter+ cos(phi1)*sin(theta0)*radius, zCenter+ sin(phi1)*radius);      
    }
     glEnd();
  }  
}


template< typename Space, typename KSpace>
void
DGtal::Viewer3D<Space, KSpace>::keyPressEvent ( QKeyEvent *e )
{
  bool handled = false;

  if( e->key() == Qt::Key_D)
    {
      myIsDoubleFaceRendering = !myIsDoubleFaceRendering;
      if(myIsDoubleFaceRendering)
        glLightModeli(GL_LIGHT_MODEL_TWO_SIDE, GL_TRUE);
      else
        glLightModeli(GL_LIGHT_MODEL_TWO_SIDE, GL_FALSE);
      updateGL();

    }
  if( e->key() == Qt::Key_E)
    {
      trace.info() << "Exporting mesh..." ;
      operator>> <Space, KSpace>(*this, "exportedMesh.off");
      trace.info() << "[done]"<< endl ;
    }


  if ( ( e->key() ==Qt::Key_W ) )
    {
      myViewWire=!myViewWire;
      updateList(false);
      updateGL();
    }


  if ( ( e->key() ==Qt::Key_R ) )
    {
      myGLScaleFactorX=1.0f;
      myGLScaleFactorY=1.0f;
      myGLScaleFactorZ=1.0f;
      updateGL();
    }


  if ( ( e->key() ==Qt::Key_T ) )
    {
      handled=true;
      DGtal::trace.info() << "sorting surfel according camera position....";
      sortSurfelFromCamera();
      sortTriangleFromCamera();
      sortQuadFromCamera();
      sortPolygonFromCamera();
      DGtal::trace.info() << " [done]"<< std::endl;
      updateList(false);
      updateGL();
    }
  if ( ( e->key() ==Qt::Key_B ) )
    {
      handled=true;
      myIsBackgroundDefault=!myIsBackgroundDefault;
      if ( !myIsBackgroundDefault )
        {
          setBackgroundColor ( QColor ( 255, 255,255 ) );
        }
      else
        {
          setBackgroundColor ( QColor ( 51, 51, 51 ) );
        }
      updateGL();
    }
  if ( ( e->key() ==Qt::Key_L ) )
    {
      restoreStateFromFile();
      updateGL();
    }
<<<<<<< HEAD
  if ( ( e->key() ==Qt::Key_C ) ) 
    {
=======
  if ( ( e->key() ==Qt::Key_C ) ) // MT
   {
>>>>>>> 72dd4f1c
      handled=true;
      GLint Viewport[4];
      GLdouble Projection[16], Modelview[16];

      glGetIntegerv ( GL_VIEWPORT , Viewport );
      glGetDoublev ( GL_MODELVIEW_MATRIX , Modelview );
      glGetDoublev ( GL_PROJECTION_MATRIX, Projection );

      for ( unsigned short m=0; m<4; ++m )
        {
          for ( unsigned short l=0; l<4; ++l )
            {
              double sum = 0.0;
              for ( unsigned short k=0; k<4; ++k )
                sum += Projection[l+4*k]*Modelview[k+4*m];
            }
        }

      DGtal::trace.info() << "Viewport: ";
      for ( unsigned short l=0; l<4; ++l )
        DGtal::trace.info() << Viewport[l] << ", ";
      DGtal::trace.info() << std::endl;

      Vec cp = camera()->position();
      Vec cd = camera()->viewDirection();
      Vec cup = camera()->upVector();

      DGtal::trace.info() << "camera.position: " ;
      for ( unsigned short l=0; l<3; ++l )
        DGtal::trace.info() << cp[l] << ", ";
      DGtal::trace.info() << std::endl;

      DGtal::trace.info() << "camera.direction: ";
      for ( unsigned short l=0; l<3; ++l )
        DGtal::trace.info() << cd[l] << ", ";
      DGtal::trace.info() << std::endl;

      DGtal::trace.info() << "camera.upVector: ";
      for ( unsigned short l=0; l<3; ++l )
        DGtal::trace.info() << cup[l] << ", ";
      DGtal::trace.info() << std::endl;

      DGtal::trace.info() << "zNear: " << camera()->zNear() << " - zFar: " << camera()->zFar() << std::endl;
    }

  if ( !handled )
    QGLViewer::keyPressEvent ( e );
}




template< typename Space, typename KSpace>
QString
DGtal::Viewer3D<Space, KSpace>::helpString() const
{
  QString text ( "<h2> Viewer3D</h2>" );
  text += "Use the mouse to move the camera around the object. ";
  text += "You can respectively revolve around, zoom and translate with the three mouse buttons. ";
  text += "Left and middle buttons pressed together rotate around the camera view direction axis<br><br>";
  text += "Pressing <b>Alt</b> and one of the function keys (<b>F1</b>..<b>F12</b>) defines a camera keyFrame. ";
  text += "Simply press the function key again to restore it-> Several keyFrames define a ";
  text += "camera path. Paths are saved when you quit the application and restored at next start.<br><br>";
  text += "Press <b>F</b> to display the frame rate, <b>A</b> for the world axis, ";
  text += "<b>Alt+Return</b> for full screen mode and <b>Control+S</b> to save a snapshot. ";
  text += "See the <b>Keyboard</b> tab in this window for a complete shortcut list.<br><br>";
  text += "Double clicks automates single click actions: A left button double click aligns the closer axis with the camera (if close enough). ";
  text += "A middle button double click fits the zoom of the camera and the right button re-centers the scene.<br><br>";
  text += "A left button double click while holding right button pressed defines the camera <i>Revolve Around Ball</i>. ";
  text += "See the <b>Mouse</b> tab and the documentation web pages for details.<br><br>";
  text += "Press <b>Escape</b> to exit the viewer.";
  return text;
}





template< typename Space, typename KSpace>
void 
DGtal::Viewer3D<Space, KSpace>::glCreateListCubes( const VectorCubes & aVectCubes,
                                                   unsigned int idList){  
  glNewList ( idList , GL_COMPILE );
  glPushName ( myNbListe );
  glEnable ( GL_DEPTH_TEST );  
  glBegin ( GL_QUADS );
  
  for (typename  VectorCubes::const_iterator c_it =  aVectCubes.begin(); 
       c_it != aVectCubes.end(); ++c_it ){
    
    typename Viewer3D<Space, KSpace>::CubeD3D cube = (*c_it);
    glColor4ub ( cube.color.red(), cube.color.green(), cube.color.blue(), cube.color.alpha() );
    double _width= cube.width;
    //z+
    glNormal3f ( 0.0, 0.0, 1.0 );
    glVertex3f ( cube.center[0]-_width, cube.center[1]+_width, cube.center[2]+_width );
    glVertex3f ( cube.center[0]-_width, cube.center[1]-_width, cube.center[2]+_width );
    glVertex3f ( cube.center[0]+_width, cube.center[1]-_width, cube.center[2]+_width );
    glVertex3f ( cube.center[0]+_width, cube.center[1]+_width, cube.center[2]+_width );
    //z-
    glNormal3f ( 0.0, 0.0, -1.0 );
    glVertex3f ( cube.center[0]-_width, cube.center[1]+_width, cube.center[2]-_width );
    glVertex3f ( cube.center[0]+_width, cube.center[1]+_width, cube.center[2]-_width );
    glVertex3f ( cube.center[0]+_width, cube.center[1]-_width, cube.center[2]-_width );
    glVertex3f ( cube.center[0]-_width, cube.center[1]-_width, cube.center[2]-_width );
    //x+
    glNormal3f ( 1.0, 0.0, 0.0 );
    glVertex3f ( cube.center[0]+_width, cube.center[1]-_width, cube.center[2]+_width );
    glVertex3f ( cube.center[0]+_width, cube.center[1]-_width, cube.center[2]-_width );
    glVertex3f ( cube.center[0]+_width, cube.center[1]+_width, cube.center[2]-_width );
    glVertex3f ( cube.center[0]+_width, cube.center[1]+_width, cube.center[2]+_width );
    //x-
    glNormal3f ( -1.0, 0.0, 0.0 );
    glVertex3f ( cube.center[0]-_width, cube.center[1]-_width, cube.center[2]+_width );
    glVertex3f ( cube.center[0]-_width, cube.center[1]+_width, cube.center[2]+_width );
    glVertex3f ( cube.center[0]-_width, cube.center[1]+_width, cube.center[2]-_width );
    glVertex3f ( cube.center[0]-_width, cube.center[1]-_width, cube.center[2]-_width );
    //y+
    glNormal3f ( 0.0, 1.0, 0.0 );
    glVertex3f ( cube.center[0]-_width, cube.center[1]+_width, cube.center[2]+_width );
    glVertex3f ( cube.center[0]+_width, cube.center[1]+_width, cube.center[2]+_width );
    glVertex3f ( cube.center[0]+_width, cube.center[1]+_width, cube.center[2]-_width );
    glVertex3f ( cube.center[0]-_width, cube.center[1]+_width, cube.center[2]-_width );
    //y-
    glNormal3f ( 0.0, -1.0, 0.0 );
    glVertex3f ( cube.center[0]-_width, cube.center[1]-_width, cube.center[2]+_width );
    glVertex3f ( cube.center[0]-_width, cube.center[1]-_width, cube.center[2]-_width );
    glVertex3f ( cube.center[0]+_width, cube.center[1]-_width, cube.center[2]-_width );
    glVertex3f ( cube.center[0]+_width, cube.center[1]-_width, cube.center[2]+_width );
  }
  glEnd();
  glEndList();
}



template< typename Space, typename KSpace>
void 
DGtal::Viewer3D<Space, KSpace>::glCreateListQuadD3D(const VectorQuad &aVectQuad,
                                                    unsigned int idList){
  glNewList ( idList, GL_COMPILE );  
  glPushName ( myNbListe );
  glEnable ( GL_DEPTH_TEST );
  glEnable ( GL_BLEND );
  glEnable ( GL_MULTISAMPLE_ARB );
  glEnable ( GL_SAMPLE_ALPHA_TO_COVERAGE_ARB );
  glBlendFunc ( GL_SRC_ALPHA, GL_ONE_MINUS_SRC_ALPHA );

  glBegin ( GL_QUADS );
  for ( typename  VectorQuad::const_iterator s_it = aVectQuad.begin(); 
        s_it != aVectQuad.end(); ++s_it )
    {
      glColor4ub ( ( *s_it ).color.red(), ( *s_it ).color.green(), 
                   ( *s_it ).color.blue(), ( *s_it ).color.alpha() );
      glNormal3f ( ( *s_it ).nx, ( *s_it ).ny, ( *s_it ).nz );
      glVertex3f ( ( *s_it ).point1[0], ( *s_it ).point1[1] , ( *s_it ).point1[2] );
      glVertex3f ( ( *s_it ).point2[0], ( *s_it ).point2[1] , ( *s_it ).point2[2] );
      glVertex3f ( ( *s_it ).point3[0], ( *s_it ).point3[1] , ( *s_it ).point3[2] );
      glVertex3f ( ( *s_it ).point4[0], ( *s_it ).point4[1] , ( *s_it ).point4[2] );
    }
  glEnd();
  glEndList();
}

    

template< typename Space, typename KSpace>
void 
DGtal::Viewer3D<Space, KSpace>::glCreateListLines(const VectorLine &aVectLine, 
                                                  unsigned int idList){
  glNewList ( idList, GL_COMPILE );
  glDisable ( GL_LIGHTING );
  glPushName ( myNbListe );
  glBegin ( GL_LINES );
  for (typename  VectorLine::const_iterator s_it =  aVectLine.begin(); 
       s_it != aVectLine.end(); ++s_it )
    {
      glColor4ub ( ( *s_it ).color.red(), ( *s_it ).color.green(),
                   ( *s_it ).color.blue(), ( *s_it ).color.alpha() );
      glVertex3f ( ( *s_it ).point1[0], ( *s_it ).point1[1], ( *s_it ).point1[2] );
      glVertex3f ( ( *s_it ).point2[0], ( *s_it ).point2[1], ( *s_it ).point2[2] );
    }
  glEnd();
  glEnable ( GL_LIGHTING );
  glEndList();
}



template< typename Space, typename KSpace>
void 
DGtal::Viewer3D<Space, KSpace>::glCreateListBalls(const VectorBall &aVectBall,
                                                  unsigned int idList){
  glNewList ( idList, GL_COMPILE );
  glDepthMask ( GL_TRUE );
  glDisable ( GL_TEXTURE_2D );
  glDisable ( GL_POINT_SMOOTH );
  glDisable ( GL_LIGHTING );
  
  glPushName ( myNbListe );
  glBegin ( GL_POINTS );
  for ( typename VectorBall::const_iterator s_it = aVectBall.begin(); s_it != aVectBall.end(); ++s_it )
    {
      glColor4ub ( ( *s_it ).color.red(), ( *s_it ).color.green(), ( *s_it ).color.blue(), ( *s_it ).color.alpha() );
      glVertex3f ( ( *s_it ).center[0], ( *s_it ).center[1], ( *s_it ).center[2] );
    }
  glEnd();
  glEnable ( GL_LIGHTING );
  glEndList();
}




template< typename Space, typename KSpace>
void 
DGtal::Viewer3D<Space, KSpace>::glCreateListQuadMaps(const typename DGtal::Display3D<Space, KSpace>::QuadsMap &aQuadMap,
                                                    unsigned int idList){
  glNewList ( idList, GL_COMPILE );

  for (typename DGtal::Display3D<Space, KSpace>::QuadsMap::const_iterator it = aQuadMap.begin(), itE = aQuadMap.end(); 
       it != itE; ++it )
    {
      glPushName ( it->first );
      glEnable ( GL_LIGHTING );
      glBegin ( GL_QUADS );
      
      for (typename std::vector<typename Viewer3D<Space, KSpace>::QuadD3D>::const_iterator  it_s = it->second.begin(); 
           it_s != it->second.end(); it_s++)
        {
          glColor4ub ( it_s->color.red(), it_s->color.green(), it_s->color.blue(), it_s->color.alpha() );
          glNormal3f ( it_s->nx, it_s->ny ,it_s->nz );
          glVertex3f ( it_s->point1[0], it_s->point1[1], it_s->point1[2] );
          glVertex3f ( it_s->point2[0], it_s->point2[1], it_s->point2[2] );
          glVertex3f ( it_s->point3[0], it_s->point3[1], it_s->point3[2] );
          glVertex3f ( it_s->point4[0], it_s->point4[1], it_s->point4[2] );
        }
      glEnd();
      glPopName();
    }
  glEndList();
  
}




template< typename Space, typename KSpace>
void 
DGtal::Viewer3D<Space, KSpace>::glCreateListQuadMapsWired(const typename DGtal::Display3D<Space, KSpace>::QuadsMap &aQuadMap,
                                                         unsigned int idList){
  glNewList ( idList, GL_COMPILE );  
  glPushName ( myNbListe );
  glDisable ( GL_LIGHTING );
  glBegin ( GL_LINES );

  for (typename DGtal::Display3D<Space, KSpace>::QuadsMap::const_iterator it = aQuadMap.begin(), itE = aQuadMap.end(); 
       it != itE; ++it )
    {
      for (typename std::vector<typename Viewer3D<Space, KSpace>::QuadD3D>::const_iterator  it_s = it->second.begin(); 
           it_s != it->second.end(); it_s++)
        {
          glColor4ub ( 150.0,150.0,150.0,255.0 );
          glColor4ub ( Viewer3D<Space, KSpace>::myCurrentLineColor.red(),
                       Viewer3D<Space, KSpace>::myCurrentLineColor.green(),
                       Viewer3D<Space, KSpace>::myCurrentLineColor.blue(),
                       Viewer3D<Space, KSpace>::myCurrentLineColor.alpha() );
          glVertex3f ( it_s->point1[0], it_s->point1[1], it_s->point1[2] );
          glVertex3f ( it_s->point2[0], it_s->point2[1], it_s->point2[2] );
          glVertex3f ( it_s->point2[0], it_s->point2[1], it_s->point2[2] );
          glColor4ub ( Viewer3D<Space, KSpace>::myCurrentLineColor.red(),
                       Viewer3D<Space, KSpace>::myCurrentLineColor.green(), 
                       Viewer3D<Space, KSpace>::myCurrentLineColor.blue(),
                       Viewer3D<Space, KSpace>::myCurrentLineColor.alpha() );
          glVertex3f ( it_s->point3[0], it_s->point3[1], it_s->point3[2] );
          glVertex3f ( it_s->point3[0], it_s->point3[1], it_s->point3[2] );
          glVertex3f ( it_s->point4[0], it_s->point4[1], it_s->point4[2] );
          glColor4ub ( Viewer3D<Space, KSpace>::myCurrentLineColor.red(),
                       Viewer3D<Space, KSpace>::myCurrentLineColor.green(), 
                       Viewer3D<Space, KSpace>::myCurrentLineColor.blue(),
                       Viewer3D<Space, KSpace>::myCurrentLineColor.alpha() );
          glVertex3f ( it_s->point4[0], it_s->point4[1], it_s->point4[2] );
	  glVertex3f(it_s->point1[0], it_s->point1[1], it_s->point1[2]);
        }
    }
  glEnd();
  glEndList();
  
}


template< typename Space, typename KSpace>
void 
DGtal::Viewer3D<Space, KSpace>::glCreateListTriangles(const std::vector<VectorTriangle> &aVectTriangle, 
                                                     unsigned int idList){
  glNewList ( idList, GL_COMPILE );
  glPushName ( myNbListe );
  glEnable ( GL_LIGHTING );
  glBegin ( GL_TRIANGLES );
  for (typename std::vector<VectorTriangle>::const_iterator it = aVectTriangle.begin(); it != aVectTriangle.end(); it++)
    {
      for (typename VectorTriangle::const_iterator it_s = it->begin(); it_s != it->end(); it_s++)
        {
          glColor4ub (it_s->color.red(),it_s->color.green(),it_s->color.blue(),it_s->color.alpha() );
          glNormal3f (it_s->nx,it_s->ny ,it_s->nz );
          glVertex3f (it_s->point1[0],it_s->point1[1],it_s->point1[2] );
          glVertex3f (it_s->point2[0],it_s->point2[1],it_s->point2[2] );
          glVertex3f (it_s->point3[0],it_s->point3[1],it_s->point3[2] );
        }
    }
  glEnd();
  glEndList();
}


template< typename Space, typename KSpace>
void 
DGtal::Viewer3D<Space, KSpace>::glCreateListTrianglesWired(const std::vector<VectorTriangle> &aVectTriangle, 
                                                          unsigned int idList){  
  glNewList ( idList, GL_COMPILE );
  glPushName ( myNbListe );
  glDisable ( GL_LIGHTING );
  glBegin ( GL_LINES );
  for (typename std::vector<VectorTriangle >::const_iterator it = aVectTriangle.begin(); 
       it != aVectTriangle.end(); it++)
    {
      for (typename VectorTriangle::const_iterator it_s = it->begin(); it_s != it->end(); it_s++)
        {
          glColor4ub ( Viewer3D<Space, KSpace>::myCurrentLineColor.red(),
                       Viewer3D<Space, KSpace>::myCurrentLineColor.green(), 
                       Viewer3D<Space, KSpace>::myCurrentLineColor.blue(),
                       Viewer3D<Space, KSpace>::myCurrentLineColor.alpha() );
          glVertex3f (it_s->point1[0],it_s->point1[1],it_s->point1[2] );
          glVertex3f (it_s->point2[0],it_s->point2[1],it_s->point2[2] );
          glVertex3f (it_s->point2[0],it_s->point2[1],it_s->point2[2] );
          glVertex3f (it_s->point3[0],it_s->point3[1],it_s->point3[2] );
          glVertex3f (it_s->point3[0],it_s->point3[1],it_s->point3[2] );
          glVertex3f (it_s->point1[0],it_s->point1[1],it_s->point1[2] );
        }
    }
  glEnd();
  glEndList();

}



template< typename Space, typename KSpace>
void 
DGtal::Viewer3D<Space, KSpace>::glCreateListPolygons(const std::vector<VectorPolygon>  &aVectPolygon, 
                                                    unsigned int idList){
  glNewList ( idList, GL_COMPILE );
  glPushName ( myNbListe );
  glEnable ( GL_LIGHTING );
  for (typename std::vector<VectorPolygon >::const_iterator it = aVectPolygon.begin();
       it != aVectPolygon.end(); it++)
    {
      for (typename VectorPolygon::const_iterator it_s = it->begin(); it_s != it->end(); it_s++)
        {
          glBegin ( GL_POLYGON );
          glColor4ub ( it_s->color.red(), it_s->color.green(), it_s->color.blue(), it_s->color.alpha() );
          glNormal3f ( it_s->nx, it_s->ny ,it_s->nz );
          for(unsigned int j=0;j < (it_s->vertices).size();j++)
            {
              glVertex3f ( (it_s->vertices).at(j)[0], (it_s->vertices).at(j)[1], (it_s->vertices).at ( j )[2] );
            }
          glEnd();
        }
    }
  glEndList();
}



template< typename Space, typename KSpace>
void 
DGtal::Viewer3D<Space, KSpace>::glCreateListPolygonsWired(const std::vector<VectorPolygon>  &aVectPolygon, 
                                                         unsigned int idList){
  glNewList ( idList, GL_COMPILE );
  glPushName ( myNbListe );
  glDisable ( GL_LIGHTING );
  glBegin ( GL_LINES );
   for (typename std::vector<VectorPolygon >::const_iterator it = aVectPolygon.begin();
        it != aVectPolygon.end(); it++)
     {
       for (typename VectorPolygon::const_iterator it_s = it->begin(); it_s != it->end(); it_s++)
         {
           glColor4ub ( Viewer3D<Space, KSpace>::myCurrentLineColor.red(),
                        Viewer3D<Space, KSpace>::myCurrentLineColor.green(),
                        Viewer3D<Space, KSpace>::myCurrentLineColor.blue() , 
                        Viewer3D<Space, KSpace>::myCurrentLineColor.alpha() );
           for(unsigned int j=0;j < (it_s->vertices).size();j++)
             {
               glVertex3f ( (it_s->vertices).at(j)[0], (it_s->vertices).at(j)[1], (it_s->vertices).at ( j )[2] );
               glVertex3f ( (it_s->vertices).at((j+1)%(it_s->vertices).size())[0], 
                            (it_s->vertices).at((j+1)%(it_s->vertices).size())[1], 
                            (it_s->vertices).at ( (j+1)%(it_s->vertices).size() )[2] );
            }
         }
     }
   glEnd();
   glEndList();
}



template< typename Space, typename KSpace>
void 
DGtal::Viewer3D<Space, KSpace>::glUpdateTextureImages(const  VectorTextureImage &aVectImage){
  myVectTextureImage.clear();
  for(unsigned int j=0; j<aVectImage.size(); j++)
    {
      typename Viewer3D<Space, KSpace>::TextureImage  aGSImage = aVectImage.at(j);
      GLTextureImage textureImg(aGSImage);

      glGenTextures(1, &textureImg.myTextureName);
      glBindTexture(GL_TEXTURE_2D, textureImg.myTextureName);

      glTexParameteri(GL_TEXTURE_2D, GL_TEXTURE_WRAP_S, GL_REPEAT);
      glTexParameteri(GL_TEXTURE_2D, GL_TEXTURE_WRAP_T, GL_REPEAT);
      glTexParameteri(GL_TEXTURE_2D, GL_TEXTURE_MAG_FILTER, GL_NEAREST);
      glTexParameteri(GL_TEXTURE_2D, GL_TEXTURE_MIN_FILTER, GL_NEAREST);
      if(textureImg.myMode==Viewer3D<Space, KSpace>::GrayScaleMode)
        {
          glTexImage2D(GL_TEXTURE_2D, 0, GL_LUMINANCE, textureImg.myBufferWidth, textureImg.myBufferHeight, 0,
                       GL_LUMINANCE, GL_UNSIGNED_BYTE, textureImg.myTextureImageBufferGS);
        }else if(textureImg.myMode==Viewer3D<Space, KSpace>::RGBMode)
        {
          glTexImage2D(GL_TEXTURE_2D, 0, GL_RGB, textureImg.myBufferWidth, textureImg.myBufferHeight, 0,
                       GL_RGB, GL_UNSIGNED_BYTE, textureImg.myTextureImageBufferRGB);
        }
      myVectTextureImage.push_back(textureImg);
    }
}
<|MERGE_RESOLUTION|>--- conflicted
+++ resolved
@@ -1193,13 +1193,8 @@
       restoreStateFromFile();
       updateGL();
     }
-<<<<<<< HEAD
   if ( ( e->key() ==Qt::Key_C ) ) 
-    {
-=======
-  if ( ( e->key() ==Qt::Key_C ) ) // MT
    {
->>>>>>> 72dd4f1c
       handled=true;
       GLint Viewport[4];
       GLdouble Projection[16], Modelview[16];
