
/**
 * \mainpage DGtal - Digital Geometry Tools and Algorithms Library.
 *
 * @image  html logo_DGtal_small.png
 *
 *
 * @section intro_sec_dgtal Introduction
 

DGtal is a generic open source library for Digital Geometry
programming whose main objective is to gather and structure different
developments from the digital geometry and topology community. The
benefits are numerous: to make easier the appropriation of our tools
for a neophyte (new PhD students, researchers from other topics,
...), to permit better comparisons of new methods with already
existing approaches, to construct a federative project. Furthermore we
believe this is a necessary step for a better recognition of the
efficiency of discrete geometry techniques by the important image
analysis community. As a consequence, DGtal is designed so as to
simplify the construction of effective demonstration tools. New
results are thus easily shared to a vast audience. 

On a more technical level, DGtal is developed in C++. Similarly to
other classical libraries such as CGAL, it follows the paradigm of
genericity with efficiency. This approach is made possible with the
now well-known notion of concepts, implemented with templated
types. The kernel of DGtal offers digital spaces of arbitrary
dimension, with user-chosen integer types. Several digital topology
algorithms are already implemented (Rosenfeld topology, connected
components, simple points, homotopic thinning). The kernel manages
generic images (standard raster images but also tree images), and
arbitrary file formats with ImageMagick installed. Basic geometric
primitives (digital lines and segments) are also available, as well as
arbitrary dimensional volumetric distance transforms. A stream
mechanism has been developed to display digital objects and export
results in different vector formats.

DGtal is a collaborative effort of the French --- for now --- digital
geometry community. It is still a work in progress but show already
many promises to be the common basis for future developments made by
the digital geometry community. 

Main participants: D. Coeurjolly (LIRIS, Lyon), G. Damiand (LIRIS,
Lyon), S. Fourey (GREYC, Caen), B. Kerautret (LORIA, Nancy),
J.-O. Lachaud (LAMA, Chambéry), L. Provot (LORIA, Nancy),
T. Roussillon (LIRIS, Lyon), I. Sivignon (Gipsa-lab, Grenoble),
M. Tola (LIRIS, Lyon), X. Provençal (LAMA, Chambéry).


@section package_description DGtal Packages

  - \ref packageIntroduction
  - \ref packageBase
  - \ref packageKernel
  - \ref packageArithmetic
  - \ref packageGeometry
<<<<<<< HEAD
=======
  - \ref packageShapes
>>>>>>> 30ba6235
  - \ref packageTopology
  - \ref packageMath
  - \ref packageImage
  - \ref packageIO
  

@section manuals_tutorials Helpers and Tutorials

  - \ref packageTutorials


   
@section manueldev Manual pages for DGtal developers
  - \ref moduleFAQGit
  
  
  
@section links_sec_dgtal Links
  
   <ul>
   <li>Visit the <a href="http://libdgtal.org/">DGtal homepage</a>.</li>
    <li> LibBoard section page   </li>
   </ul>
  
   @defgroup Concepts DGtal Concepts
   @defgroup Archetypes DGtal Archetypes
   @defgroup Tests DGtal Test Files
   @defgroup Examples DGtal Examples
  

[imagene]: https://gforge.liris.cnrs.fr/projects/imagene "ImaGene"

 */
<|MERGE_RESOLUTION|>--- conflicted
+++ resolved
@@ -55,10 +55,7 @@
   - \ref packageKernel
   - \ref packageArithmetic
   - \ref packageGeometry
-<<<<<<< HEAD
-=======
   - \ref packageShapes
->>>>>>> 30ba6235
   - \ref packageTopology
   - \ref packageMath
   - \ref packageImage
